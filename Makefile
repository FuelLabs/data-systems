# ------------------------------------------------------------
#  Variables
# ------------------------------------------------------------

PACKAGE ?= fuel-streams
COMMANDS ?= rustup npm pre-commit docker python3
RUST_NIGHTLY_VERSION ?= nightly-2024-11-06
RUST_VERSION ?= 1.81.0
VERSION ?= $(shell cargo metadata --format-version=1 | jq -r '.packages[] | select(.name == "$(PACKAGE)") | .version')

PORT ?= 4000
MODE ?= profiling
MODES = dev profiling

# ------------------------------------------------------------
#  Phony Targets
# ------------------------------------------------------------

.PHONY: all install setup build clean lint fmt help test doc bench coverage audit \
        version bump-version release release-dry-run docs docs-serve \
        test-all test-watch validate-env dev-watch ci \
        fmt-cargo fmt-rust fmt-prettier fmt-markdown \
        check lint-cargo lint-rust lint-clippy lint-prettier lint-markdown lint-machete \
        coverage audit audit-fix audit-fix-test \
        clean/build clean/docker \
        check-network check-versions check-dev-env check-commands \
        $(foreach p,$(PROFILES),start/$(p) stop/$(p) restart/$(p) clean/$(p)) \
        $(foreach n,$(NETWORKS),start-$(n) stop-$(n) restart-$(n) clean-$(n)) \
        $(foreach n,$(NETWORKS),$(foreach p,$(PROFILES),start-$(n)/$(p) stop-$(n)/$(p) restart-$(n)/$(p) clean-$(n)/$(p))) \
        $(foreach n,$(NETWORKS),$(foreach m,$(MODES),run-$(n)-$(m))) \
        start stop restart run-publisher

# Default target
all: help

# ------------------------------------------------------------
#  Version Management
# ------------------------------------------------------------

version:
	@echo "Current version: $(VERSION)"

bump-version:
	@if [ -z "$(NEW_VERSION)" ]; then \
		echo "Error: NEW_VERSION is required"; \
		echo "Usage: make bump-version NEW_VERSION=X.Y.Z"; \
		exit 1; \
	fi
	@echo "Bumping version to $(NEW_VERSION)..."
	@./scripts/bump-version.sh "$(NEW_VERSION)"

# ------------------------------------------------------------
#  Release Management
# ------------------------------------------------------------

release: validate-env test lint
	@if [ -z "$(NEW_VERSION)" ]; then \
		echo "Error: NEW_VERSION is required"; \
		echo "Usage: make release NEW_VERSION=X.Y.Z"; \
		exit 1; \
	fi
	@echo "Preparing release $(NEW_VERSION)..."
	@./scripts/bump-version.sh "$(NEW_VERSION)"
	@knope prepare-release

release-dry-run:
	@echo "Performing dry run of release process..."
	@knope prepare-release --dry-run

# ------------------------------------------------------------
#  Setup & Validation
# ------------------------------------------------------------

install:
	cargo fetch

validate-env: check-commands check-versions check-dev-env
	@echo "Validating Rust toolchain..."
	@rustc --version | grep -q "$(shell cat rust-toolchain 2>/dev/null || echo "$(RUST_VERSION)")" || { echo "Wrong rustc version"; exit 1; }
	@echo "Validating cargo installation..."
	@cargo --version >/dev/null 2>&1 || { echo "cargo is required but not installed"; exit 1; }
	@echo "Environment validation complete"

check-commands:
	@for cmd in $(COMMANDS); do \
		if ! command -v $$cmd >/dev/null 2>&1; then \
			echo >&2 "$$cmd is not installed. Please install $$cmd and try again."; \
			exit 1; \
		fi \
	done

check-network:
	@if [ "$(NETWORK)" != "mainnet" ] && [ "$(NETWORK)" != "testnet" ]; then \
		echo "Error: NETWORK must be either 'mainnet' or 'testnet'"; \
		exit 1; \
	fi

check-versions:
	@echo "Checking required tool versions..."
	@echo "$(shell rustc --version)"
	@echo "$(shell cargo --version)"
	@echo "node: $(shell node --version)"
	@echo "npm: $(shell npm --version)"

check-dev-env:
	@if [ ! -f .env ]; then \
		echo "Warning: .env file not found. Copying from .env.example..."; \
		cp .env.example .env; \
	fi

setup: COMMANDS=rustup npm pre-commit
setup: check-commands check-versions check-dev-env
	./scripts/setup.sh

# ------------------------------------------------------------
#  Development
# ------------------------------------------------------------

dev-watch:
	cargo watch -- cargo run

ci: lint test coverage audit

clean: clean/build clean/docker

clean/build:
	cargo clean
	rm -rf target/
	rm -rf node_modules/

# ------------------------------------------------------------
#  Docker Commands
# ------------------------------------------------------------

NETWORK ?= testnet
NETWORKS = mainnet testnet
PROFILE ?= all
PROFILES = all dev nats fuel monitoring indexer logging
<<<<<<< HEAD
DOCKER_COMPOSE = set -a && bash -c 'source ./scripts/set_envs.sh' && set +a && docker compose -f docker/docker-compose.yml
=======
DOCKER_COMPOSE = docker compose -f docker/docker-compose.yml
>>>>>>> 0700c0ea

# Helper functions to validate Docker environment and execute commands
define check_docker_env
	@if ! docker compose version > /dev/null 2>&1; then \
		echo "Error: Docker Compose is not installed"; \
		exit 1; \
	fi
	@if [ -z "$(NETWORK)" ]; then \
		echo "Error: NETWORK variable is not set"; \
		exit 1; \
	fi
endef

# Helper function to execute docker commands with consistent parameters
define docker_cmd
	$(call check_docker_env)
	./scripts/set_envs.sh
	NETWORK=$(1) PORT=$(2) $(DOCKER_COMPOSE) --profile $(3) $(4)
endef

start:
	$(call docker_cmd,$(NETWORK),$(PORT),$(PROFILE),up -d)

stop:
	$(call docker_cmd,$(NETWORK),$(PORT),$(PROFILE),down)

restart: stop start

clean/docker: stop
	$(call docker_cmd,$(NETWORK),$(PORT),$(PROFILE),down -v --rmi all --remove-orphans)

# Define rules for network-only, profile-only, and network-profile combinations
define profile_rules
# Original profile rules (without network)
start/$(2) stop/$(2) restart/$(2) clean/$(2): PROFILE = $(2)
start/$(2): start
stop/$(2): stop
restart/$(2): restart
clean/$(2): clean/docker

# Network-specific rules (defaults to 'all' or 'dev' profile)
ifeq ($(filter all dev,$(PROFILE)),$(PROFILE))
start-$(1) stop-$(1) restart-$(1) clean-$(1): NETWORK = $(1)
start-$(1): PROFILE = $(PROFILE)
start-$(1): start
stop-$(1): stop
restart-$(1): restart
clean-$(1): clean/docker

start-$(1)/$(2) stop-$(1)/$(2) restart-$(1)/$(2) clean-$(1)/$(2): NETWORK = $(1)
start-$(1)/$(2): PROFILE = $(2)
start-$(1)/$(2): start
stop-$(1)/$(2): stop
restart-$(1)/$(2): restart
clean-$(1)/$(2): clean/docker
endif
endef

# Generate rules for all profiles without network
$(foreach p,$(PROFILES),$(eval $(call profile_rules,,$(p))))
# Generate rules for all network-profile combinations
$(foreach n,$(NETWORKS),$(foreach p,$(PROFILES),$(eval $(call profile_rules,$(n),$(p)))))

# ------------------------------------------------------------
#  Publisher Run Commands (Local Development)
# ------------------------------------------------------------

PUBLISHER_SCRIPT = ./scripts/run_publisher.sh
EXTRA_ARGS ?=

# This defines how to run the publisher script with network and mode parameters
define run_publisher
	NETWORK=$(1) $(PUBLISHER_SCRIPT) --network $(1) --mode $(2) --port $(PORT) $(if $(EXTRA_ARGS),--extra-args "$(EXTRA_ARGS)")
endef

run-mainnet-dev: check-network
	$(call run_publisher,mainnet,dev)

run-mainnet-profiling: check-network
	$(call run_publisher,mainnet,profiling)

run-testnet-dev: check-network
	$(call run_publisher,testnet,dev)

run-testnet-profiling: check-network
	$(call run_publisher,testnet,profiling)

run-publisher: check-network
	$(call run_publisher,$(NETWORK),$(MODE))

# ------------------------------------------------------------
#  Testing
# ------------------------------------------------------------

test-all: test coverage bench

test-watch:
	cargo watch -x test

test:
	cargo nextest run --workspace --color always --locked

coverage:
	RUSTFLAGS="-Z threads=8" cargo +$(RUST_NIGHTLY_VERSION) tarpaulin --config ./tarpaulin.toml

# ------------------------------------------------------------
#  Formatting & Linting
# ------------------------------------------------------------

check:
	cargo check --all-targets --all-features

fmt: fmt-cargo fmt-rust fmt-prettier fmt-markdown
lint: check lint-cargo lint-rust lint-clippy lint-prettier lint-markdown lint-machete

fmt-cargo:
	cargo sort -w

fmt-rust:
	cargo +$(RUST_NIGHTLY_VERSION) fmt -- --color always

fmt-prettier:
	pnpm prettier:fix

fmt-markdown:
	pnpm md:fix

lint-cargo:
	cargo sort -w --check

lint-rust:
	cargo +$(RUST_NIGHTLY_VERSION) fmt -- --check --color always

lint-clippy:
	cargo clippy --workspace -- -D warnings

lint-prettier:
	pnpm prettier:validate

lint-markdown:
	pnpm md:lint

lint-machete:
	cargo machete --skip-target-dir

# ------------------------------------------------------------
#  Audit
# ------------------------------------------------------------

audit:
	cargo audit

audit-fix-test:
	cargo audit fix --dry-run

audit-fix:
	cargo audit fix

# ------------------------------------------------------------
#  Build, Test, and Documentation
# ------------------------------------------------------------

build:
	cargo build --release

docs: doc
	@echo "Generating additional documentation..."
	@cargo doc --no-deps --document-private-items
	@cargo doc --workspace --no-deps

docs-serve: docs
	@echo "Serving documentation on http://localhost:8000"
	@python3 -m http.server 8000 --directory target/doc


# ------------------------------------------------------------
#  Benchmarking
# ------------------------------------------------------------

bench:
	cargo bench -p data-parser -p nats-publisher -p bench-consumers

# ------------------------------------------------------------
#  Help
# ------------------------------------------------------------

help:
	@echo "Available commands:"
	@echo ""
	@echo "Core Commands:"
	@echo "  all                  - Show this help message"
	@echo "  build                - Build the project in release mode"
	@echo "  clean                - Clean all artifacts"
	@echo "  clean/build          - Clean build artifacts"
	@echo "  clean/docker         - Clean docker resources"
	@echo "  install              - Install project dependencies"
	@echo "  setup                - Run the setup script"
	@echo ""
	@echo "Development Workflow:"
	@echo "  dev-watch            - Run in development watch mode"
	@echo "  ci                   - Run CI checks (lint, test, coverage, audit)"
	@echo ""
	@echo "Version Control:"
	@echo "  version              - Show current version"
	@echo "  bump-version         - Bump version (NEW_VERSION=X.Y.Z required)"
	@echo "  release              - Prepare a new release (NEW_VERSION=X.Y.Z required)"
	@echo "  release-dry-run      - Perform a dry run of the release process"
	@echo ""
	@echo "Testing:"
	@echo "  test                 - Run tests"
	@echo "  test-all             - Run all tests, coverage, and benchmarks"
	@echo "  test-watch           - Run tests in watch mode"
	@echo "  coverage             - Generate test coverage"
	@echo "  bench                - Run benchmarks"
	@echo ""
	@echo "Code Quality:"
	@echo "  fmt                  - Format all code (cargo, rust, prettier, markdown)"
	@echo "  fmt-cargo            - Format Cargo.toml files"
	@echo "  fmt-rust             - Format Rust code"
	@echo "  fmt-prettier         - Format with Prettier"
	@echo "  fmt-markdown         - Format markdown files"
	@echo "  lint                 - Run all linters"
	@echo "  lint-cargo           - Lint Cargo.toml files"
	@echo "  lint-rust            - Lint Rust code"
	@echo "  lint-clippy          - Run Clippy"
	@echo "  lint-prettier        - Lint with Prettier"
	@echo "  lint-markdown        - Lint markdown files"
	@echo "  check                - Run cargo check"
	@echo ""
	@echo "Documentation:"
	@echo "  docs                 - Generate documentation"
	@echo "  docs-serve           - Serve documentation locally"
	@echo ""
	@echo "Security:"
	@echo "  audit                - Run security audit"
	@echo "  audit-fix            - Fix security issues"
	@echo "  audit-fix-test       - Test fixing security issues"
	@echo ""
	@echo "Environment Validation:"
	@echo "  validate-env         - Validate development environment"
	@echo "  check-commands       - Check required commands are installed"
	@echo "  check-versions       - Check tool versions"
	@echo "  check-dev-env        - Check development environment"
	@echo "  check-network        - Validate network selection"
	@echo ""
	@echo "Docker Operations:"
	@echo "  start                - Start containers"
	@echo "  stop                 - Stop containers"
	@echo "  restart              - Restart containers"
	@echo "  start/<profile>      - Start specific profile ($(PROFILES))"
	@echo "  stop/<profile>       - Stop specific profile"
	@echo "  restart/<profile>    - Restart specific profile"
	@echo "  clean/<profile>      - Clean specific profile"
	@echo ""
	@echo "Network Operations:"
	@echo "  start-mainnet        - Start mainnet configuration"
	@echo "  start-testnet        - Start testnet configuration"
	@echo "  stop-mainnet         - Stop mainnet configuration"
	@echo "  stop-testnet         - Stop testnet configuration"
	@echo "  start-<network>/<profile> - Start specific network/profile combination"
	@echo "  stop-<network>/<profile>  - Stop specific network/profile combination"
	@echo ""
	@echo "Publisher Commands:"
	@echo "  run-publisher        - Run publisher with current network and mode"
	@echo "  run-mainnet-dev      - Run publisher in mainnet dev mode"
	@echo "  run-mainnet-profiling- Run publisher in mainnet profiling mode"
	@echo "  run-testnet-dev      - Run publisher in testnet dev mode"
	@echo "  run-testnet-profiling- Run publisher in testnet profiling mode"
	@echo ""
	@echo "Environment Variables:"
	@echo "  NETWORK              - Network to use (mainnet/testnet)"
	@echo "  PORT                 - Port to use (default: 4000)"
	@echo "  MODE                 - Mode to run in (dev/profiling)"
	@echo "  EXTRA_ARGS           - Additional arguments to pass to the publisher"
	@echo "  NEW_VERSION          - Version number for bump-version and release commands"
	@echo ""
	@echo "Available Profiles: $(PROFILES)"
	@echo "Available Networks: $(NETWORKS)"
	@echo "Available Modes: $(MODES)"<|MERGE_RESOLUTION|>--- conflicted
+++ resolved
@@ -136,11 +136,7 @@
 NETWORKS = mainnet testnet
 PROFILE ?= all
 PROFILES = all dev nats fuel monitoring indexer logging
-<<<<<<< HEAD
-DOCKER_COMPOSE = set -a && bash -c 'source ./scripts/set_envs.sh' && set +a && docker compose -f docker/docker-compose.yml
-=======
 DOCKER_COMPOSE = docker compose -f docker/docker-compose.yml
->>>>>>> 0700c0ea
 
 # Helper functions to validate Docker environment and execute commands
 define check_docker_env
