# ------------------------------------------------------------
#  Variables
# ------------------------------------------------------------

PACKAGE ?= fuel-streams
COMMANDS ?= rustup npm pre-commit docker python3
RUST_NIGHTLY_VERSION ?= nightly-2024-10-18
RUST_VERSION ?= 1.81.0
VERSION ?= $(shell cargo metadata --format-version=1 | jq -r '.packages[] | select(.name == "$(PACKAGE)") | .version')
TILTFILE ?= ./Tiltfile

PORT ?= 4000
MODE ?= profiling
MODES = dev profiling

# ------------------------------------------------------------
#  Phony Targets
# ------------------------------------------------------------

.PHONY: all install setup build clean lint fmt help test doc bench coverage audit \
        version bump-version release release-dry-run docs docs-serve \
        test-all test-watch validate-env dev-watch ci \
        fmt-cargo fmt-rust fmt-prettier fmt-markdown \
        check lint-cargo lint-rust lint-clippy lint-prettier lint-markdown lint-machete \
        coverage audit audit-fix audit-fix-test \
        clean/build clean/docker \
        check-network check-versions check-dev-env check-commands \
        $(foreach p,$(PROFILES),start/$(p) stop/$(p) restart/$(p) clean/$(p)) \
        $(foreach n,$(NETWORKS),start-$(n) stop-$(n) restart-$(n) clean-$(n)) \
        $(foreach n,$(NETWORKS),$(foreach p,$(PROFILES),start-$(n)/$(p) stop-$(n)/$(p) restart-$(n)/$(p) clean-$(n)/$(p))) \
        $(foreach n,$(NETWORKS),$(foreach m,$(MODES),run-$(n)-$(m))) \
        start stop restart run-publisher

# Default target
all: help

# ------------------------------------------------------------
#  Version Management
# ------------------------------------------------------------

version:
	@echo "Current version: $(VERSION)"

bump-version:
	@if [ -z "$(NEW_VERSION)" ]; then \
		echo "Error: NEW_VERSION is required"; \
		echo "Usage: make bump-version NEW_VERSION=X.Y.Z"; \
		exit 1; \
	fi
	@echo "Bumping version to $(NEW_VERSION)..."
	@./scripts/bump-version.sh "$(NEW_VERSION)"

# ------------------------------------------------------------
#  Release Management
# ------------------------------------------------------------

release: validate-env test lint
	@if [ -z "$(NEW_VERSION)" ]; then \
		echo "Error: NEW_VERSION is required"; \
		echo "Usage: make release NEW_VERSION=X.Y.Z"; \
		exit 1; \
	fi
	@echo "Preparing release $(NEW_VERSION)..."
	@./scripts/bump-version.sh "$(NEW_VERSION)"
	@knope prepare-release

release-dry-run:
	@echo "Performing dry run of release process..."
	@knope prepare-release --dry-run

# ------------------------------------------------------------
#  Setup & Validation
# ------------------------------------------------------------

install:
	cargo fetch

validate-env: check-commands check-versions check-dev-env
	@echo "Validating Rust toolchain..."
	@rustc --version | grep -q "$(shell cat rust-toolchain 2>/dev/null || echo "$(RUST_VERSION)")" || { echo "Wrong rustc version"; exit 1; }
	@echo "Validating cargo installation..."
	@cargo --version >/dev/null 2>&1 || { echo "cargo is required but not installed"; exit 1; }
	@echo "Environment validation complete"

check-commands:
	@for cmd in $(COMMANDS); do \
		if ! command -v $$cmd >/dev/null 2>&1; then \
			echo >&2 "$$cmd is not installed. Please install $$cmd and try again."; \
			exit 1; \
		fi \
	done

check-network:
	@if [ "$(NETWORK)" != "mainnet" ] && [ "$(NETWORK)" != "testnet" ]; then \
		echo "Error: NETWORK must be either 'mainnet' or 'testnet'"; \
		exit 1; \
	fi

check-versions:
	@echo "Checking required tool versions..."
	@echo "$(shell rustc --version)"
	@echo "$(shell cargo --version)"
	@echo "node: $(shell node --version)"
	@echo "npm: $(shell npm --version)"

check-dev-env:
	@if [ ! -f .env ]; then \
		echo "Warning: .env file not found. Copying from .env.example..."; \
		cp .env.example .env; \
	fi

setup: COMMANDS=rustup npm pre-commit
setup: check-commands check-versions check-dev-env
	./scripts/setup.sh

# ------------------------------------------------------------
#  Development
# ------------------------------------------------------------

dev-watch:
	cargo watch -- cargo run

ci: lint test coverage audit

clean: clean/build clean/docker

clean/build:
	cargo clean
	rm -rf target/
	rm -rf node_modules/

# ------------------------------------------------------------
#  Docker Commands
# ------------------------------------------------------------

NETWORK ?= testnet
NETWORKS = mainnet testnet
PROFILE ?= all
PROFILES = all dev nats fuel monitoring indexer logging
DOCKER_COMPOSE = ./scripts/set_envs.sh && docker compose -f docker/docker-compose.yml --env-file .env

# Helper functions to validate Docker environment and execute commands
define check_docker_env
	@if ! docker compose version > /dev/null 2>&1; then \
		echo "Error: Docker Compose is not installed"; \
		exit 1; \
	fi
	@if [ -z "$(NETWORK)" ]; then \
		echo "Error: NETWORK variable is not set"; \
		exit 1; \
	fi
endef

# Helper function to execute docker commands with consistent parameters
define docker_cmd
	$(call check_docker_env)
	NETWORK=$(1) PORT=$(2) $(DOCKER_COMPOSE) --profile $(3) $(4)
endef

start:
	$(call docker_cmd,$(NETWORK),$(PORT),$(PROFILE),up -d)

stop:
	$(call docker_cmd,$(NETWORK),$(PORT),$(PROFILE),down)

restart: stop start

clean/docker: stop
	$(call docker_cmd,$(NETWORK),$(PORT),$(PROFILE),down -v --rmi all --remove-orphans)

# Define rules for network-only, profile-only, and network-profile combinations
define profile_rules
# Original profile rules (without network)
start/$(2) stop/$(2) restart/$(2) clean/$(2): PROFILE = $(2)
start/$(2): start
stop/$(2): stop
restart/$(2): restart
clean/$(2): clean/docker

# Network-specific rules (defaults to 'all' or 'dev' profile)
ifeq ($(filter all dev,$(PROFILE)),$(PROFILE))
start-$(1) stop-$(1) restart-$(1) clean-$(1): NETWORK = $(1)
start-$(1): PROFILE = $(PROFILE)
start-$(1): start
stop-$(1): stop
restart-$(1): restart
clean-$(1): clean/docker

start-$(1)/$(2) stop-$(1)/$(2) restart-$(1)/$(2) clean-$(1)/$(2): NETWORK = $(1)
start-$(1)/$(2): PROFILE = $(2)
start-$(1)/$(2): start
stop-$(1)/$(2): stop
restart-$(1)/$(2): restart
clean-$(1)/$(2): clean/docker
endif
endef

# Generate rules for all profiles without network
$(foreach p,$(PROFILES),$(eval $(call profile_rules,,$(p))))
# Generate rules for all network-profile combinations
$(foreach n,$(NETWORKS),$(foreach p,$(PROFILES),$(eval $(call profile_rules,$(n),$(p)))))

# ------------------------------------------------------------
#  Publisher Run Commands (Local Development)
# ------------------------------------------------------------

PUBLISHER_SCRIPT = ./scripts/run_publisher.sh
EXTRA_ARGS ?=

# This defines how to run the publisher script with network and mode parameters
define run_publisher
	@$(PUBLISHER_SCRIPT) --network $(1) --mode $(2) --port $(PORT) $(if $(EXTRA_ARGS),--extra-args "$(EXTRA_ARGS)")
endef

run-mainnet-dev: check-network
	$(call run_publisher,mainnet,dev)

run-mainnet-profiling: check-network
	$(call run_publisher,mainnet,profiling)

run-testnet-dev: check-network
	$(call run_publisher,testnet,dev)

run-testnet-profiling: check-network
	$(call run_publisher,testnet,profiling)

run-publisher: check-network
	$(call run_publisher,$(NETWORK),$(MODE))

# ------------------------------------------------------------
#  Testing
# ------------------------------------------------------------

test-all: test coverage bench

test-watch:
	cargo watch -x test

test:
	cargo nextest run --workspace --color always --locked

coverage:
	RUSTFLAGS="-Z threads=8" cargo +$(RUST_NIGHTLY_VERSION) tarpaulin --config ./tarpaulin.toml

# ------------------------------------------------------------
#  Formatting & Linting
# ------------------------------------------------------------

check:
	cargo check --all-targets --all-features

fmt: fmt-cargo fmt-rust fmt-prettier fmt-markdown
lint: check lint-cargo lint-rust lint-clippy lint-prettier lint-markdown lint-machete

fmt-cargo:
	cargo sort -w

fmt-rust:
	cargo +$(RUST_NIGHTLY_VERSION) fmt -- --color always

fmt-prettier:
	pnpm prettier:fix

fmt-markdown:
	pnpm md:fix

lint-cargo:
	cargo sort -w --check

lint-rust:
	cargo +$(RUST_NIGHTLY_VERSION) fmt -- --check --color always

lint-clippy:
	cargo clippy --workspace -- -D warnings

lint-prettier:
	pnpm prettier:validate

lint-markdown:
	pnpm md:lint

lint-machete:
	cargo machete --skip-target-dir

# ------------------------------------------------------------
#  Audit
# ------------------------------------------------------------

audit:
	cargo audit

audit-fix-test:
	cargo audit fix --dry-run

audit-fix:
	cargo audit fix

# ------------------------------------------------------------
#  Build, Test, and Documentation
# ------------------------------------------------------------

build:
	cargo build --release

docs: doc
	@echo "Generating additional documentation..."
	@cargo doc --no-deps --document-private-items
	@cargo doc --workspace --no-deps

docs-serve: docs
	@echo "Serving documentation on http://localhost:8000"
	@python3 -m http.server 8000 --directory target/doc


# ------------------------------------------------------------
#  Benchmarking
# ------------------------------------------------------------

bench:
	cargo bench -p data-parser -p nats-publisher -p bench-consumers

# ------------------------------------------------------------
<<<<<<< HEAD
#  Local cluster (Tilt)
# ------------------------------------------------------------

tilt_%:
	@tilt --file ${TILTFILE} $* $(ARGS)

cluster_up:   %: tilt_%  ## Start Tiltfile services.
cluster_down: %: tilt_%  ## Stop Tiltfile services.
cluster_reset: down up   ## Reset Tiltfile services.
=======
#  Websocket
# ------------------------------------------------------------

ws:
	websocat -v ws://127.0.0.1:5000
>>>>>>> 42340668

# ------------------------------------------------------------
#  Help
# ------------------------------------------------------------

help:
	@echo "Available commands:"
	@echo ""
	@echo "Core Commands:"
	@echo "  all                  - Show this help message"
	@echo "  build                - Build the project in release mode"
	@echo "  clean                - Clean all artifacts"
	@echo "  clean/build          - Clean build artifacts"
	@echo "  clean/docker         - Clean docker resources"
	@echo "  install              - Install project dependencies"
	@echo "  setup                - Run the setup script"
	@echo ""
	@echo "Development Workflow:"
	@echo "  dev-watch            - Run in development watch mode"
	@echo "  ci                   - Run CI checks (lint, test, coverage, audit)"
	@echo ""
	@echo "Version Control:"
	@echo "  version              - Show current version"
	@echo "  bump-version         - Bump version (NEW_VERSION=X.Y.Z required)"
	@echo "  release              - Prepare a new release (NEW_VERSION=X.Y.Z required)"
	@echo "  release-dry-run      - Perform a dry run of the release process"
	@echo ""
	@echo "Testing:"
	@echo "  test                 - Run tests"
	@echo "  test-all             - Run all tests, coverage, and benchmarks"
	@echo "  test-watch           - Run tests in watch mode"
	@echo "  coverage             - Generate test coverage"
	@echo "  bench                - Run benchmarks"
	@echo ""
	@echo "Code Quality:"
	@echo "  fmt                  - Format all code (cargo, rust, prettier, markdown)"
	@echo "  fmt-cargo            - Format Cargo.toml files"
	@echo "  fmt-rust             - Format Rust code"
	@echo "  fmt-prettier         - Format with Prettier"
	@echo "  fmt-markdown         - Format markdown files"
	@echo "  lint                 - Run all linters"
	@echo "  lint-cargo           - Lint Cargo.toml files"
	@echo "  lint-rust            - Lint Rust code"
	@echo "  lint-clippy          - Run Clippy"
	@echo "  lint-prettier        - Lint with Prettier"
	@echo "  lint-markdown        - Lint markdown files"
	@echo "  check                - Run cargo check"
	@echo ""
	@echo "Documentation:"
	@echo "  docs                 - Generate documentation"
	@echo "  docs-serve           - Serve documentation locally"
	@echo ""
	@echo "Security:"
	@echo "  audit                - Run security audit"
	@echo "  audit-fix            - Fix security issues"
	@echo "  audit-fix-test       - Test fixing security issues"
	@echo ""
	@echo "Environment Validation:"
	@echo "  validate-env         - Validate development environment"
	@echo "  check-commands       - Check required commands are installed"
	@echo "  check-versions       - Check tool versions"
	@echo "  check-dev-env        - Check development environment"
	@echo "  check-network        - Validate network selection"
	@echo ""
	@echo "Docker Operations:"
	@echo "  start                - Start containers"
	@echo "  stop                 - Stop containers"
	@echo "  restart              - Restart containers"
	@echo "  start/<profile>      - Start specific profile ($(PROFILES))"
	@echo "  stop/<profile>       - Stop specific profile"
	@echo "  restart/<profile>    - Restart specific profile"
	@echo "  clean/<profile>      - Clean specific profile"
	@echo ""
	@echo "Network Operations:"
	@echo "  start-mainnet        - Start mainnet configuration"
	@echo "  start-testnet        - Start testnet configuration"
	@echo "  stop-mainnet         - Stop mainnet configuration"
	@echo "  stop-testnet         - Stop testnet configuration"
	@echo "  start-<network>/<profile> - Start specific network/profile combination"
	@echo "  stop-<network>/<profile>  - Stop specific network/profile combination"
	@echo ""
	@echo "Publisher Commands:"
	@echo "  run-publisher        - Run publisher with current network and mode"
	@echo "  run-mainnet-dev      - Run publisher in mainnet dev mode"
	@echo "  run-mainnet-profiling- Run publisher in mainnet profiling mode"
	@echo "  run-testnet-dev      - Run publisher in testnet dev mode"
	@echo "  run-testnet-profiling- Run publisher in testnet profiling mode"
	@echo ""
	@echo "Environment Variables:"
	@echo "  NETWORK              - Network to use (mainnet/testnet)"
	@echo "  PORT                 - Port to use (default: 4000)"
	@echo "  MODE                 - Mode to run in (dev/profiling)"
	@echo "  EXTRA_ARGS           - Additional arguments to pass to the publisher"
	@echo "  NEW_VERSION          - Version number for bump-version and release commands"
	@echo ""
	@echo "Available Profiles: $(PROFILES)"
	@echo "Available Networks: $(NETWORKS)"
	@echo "Available Modes: $(MODES)"<|MERGE_RESOLUTION|>--- conflicted
+++ resolved
@@ -320,7 +320,6 @@
 	cargo bench -p data-parser -p nats-publisher -p bench-consumers
 
 # ------------------------------------------------------------
-<<<<<<< HEAD
 #  Local cluster (Tilt)
 # ------------------------------------------------------------
 
@@ -330,13 +329,13 @@
 cluster_up:   %: tilt_%  ## Start Tiltfile services.
 cluster_down: %: tilt_%  ## Stop Tiltfile services.
 cluster_reset: down up   ## Reset Tiltfile services.
-=======
+
+# ------------------------------------------------------------
 #  Websocket
 # ------------------------------------------------------------
 
 ws:
 	websocat -v ws://127.0.0.1:5000
->>>>>>> 42340668
 
 # ------------------------------------------------------------
 #  Help
