# ------------------------------------------------------------
#  Core Variables (Simple Assignment)
# ------------------------------------------------------------

<<<<<<< HEAD
PACKAGE ?= fuel-streams
COMMANDS ?= rustup npm pre-commit docker python3
RUST_NIGHTLY_VERSION ?= nightly-2024-10-18
RUST_VERSION ?= 1.81.0
VERSION ?= $(shell cargo metadata --format-version=1 | jq -r '.packages[] | select(.name == "$(PACKAGE)") | .version')
=======
PACKAGE := fuel-streams
VERSION := $(shell cargo metadata --format-version=1 | jq -r '.packages[] | select(.name == "$(PACKAGE)") | .version')
TILTFILE := ./Tiltfile
>>>>>>> 8050fba9

# ------------------------------------------------------------
#  Tool Versions (Simple Assignment)
# ------------------------------------------------------------

RUST_VERSION := 1.81.0
RUST_NIGHTLY_VERSION := nightly-2024-11-06

# ------------------------------------------------------------
#  Required Commands and Tools (Simple Assignment)
# ------------------------------------------------------------

COMMANDS := rustup npm pre-commit docker python3

# ------------------------------------------------------------
#  Docker Configuration (Simple Assignment)
# ------------------------------------------------------------

NETWORKS := mainnet testnet
PROFILES := all dev nats fuel monitoring indexer logging
MODES := dev profiling
DOCKER_COMPOSE := ./scripts/set_envs.sh && docker compose -f docker/docker-compose.yml --env-file .env

# ------------------------------------------------------------
#  Phony Targets Declaration
# ------------------------------------------------------------

.PHONY: all install setup build clean lint fmt help test doc bench coverage audit \
        version bump-version release release-dry-run docs docs-serve \
        test-watch validate-env dev-watch ci \
        fmt-cargo fmt-rust fmt-prettier fmt-markdown \
        check lint-cargo lint-rust lint-clippy lint-prettier lint-markdown lint-machete \
        coverage audit audit-fix audit-fix-test \
        clean/build clean/docker \
        check-network check-versions check-dev-env check-commands \
        $(foreach p,$(PROFILES),start/$(p) stop/$(p) restart/$(p) clean/$(p)) \
        $(foreach n,$(NETWORKS),start-$(n) stop-$(n) restart-$(n) clean-$(n)) \
        $(foreach n,$(NETWORKS),$(foreach p,$(PROFILES),start-$(n)/$(p) stop-$(n)/$(p) restart-$(n)/$(p) clean-$(n)/$(p))) \
        $(foreach n,$(NETWORKS),$(foreach m,$(MODES),run-$(n)-$(m))) \
        start stop restart run-publisher

# Default target
all: help

# ------------------------------------------------------------
#  Version Management
# ------------------------------------------------------------

version:
	@echo "Current version: $(VERSION)"

bump-version: NEW_VERSION ?=
bump-version:
	@if [ -z "$(NEW_VERSION)" ]; then \
		echo "Error: NEW_VERSION is required"; \
		echo "Usage: make bump-version NEW_VERSION=X.Y.Z"; \
		exit 1; \
	fi
	@echo "Bumping version to $(NEW_VERSION)..."
	@./scripts/bump-version.sh "$(NEW_VERSION)"

# ------------------------------------------------------------
#  Release Management
# ------------------------------------------------------------

release: NEW_VERSION ?=
release: validate-env test lint
	@if [ -z "$(NEW_VERSION)" ]; then \
		echo "Error: NEW_VERSION is required"; \
		echo "Usage: make release NEW_VERSION=X.Y.Z"; \
		exit 1; \
	fi
	@echo "Preparing release $(NEW_VERSION)..."
	@./scripts/bump-version.sh "$(NEW_VERSION)"
	@knope prepare-release

release-dry-run:
	@echo "Performing dry run of release process..."
	@knope prepare-release --dry-run

# ------------------------------------------------------------
#  Setup & Validation Targets
# ------------------------------------------------------------

install:
	cargo fetch

validate-env: check-commands check-versions check-dev-env
	@echo "Validating Rust toolchain..."
	@rustc --version | grep -q "$(shell cat rust-toolchain 2>/dev/null || echo "$(RUST_VERSION)")" || { echo "Wrong rustc version"; exit 1; }
	@echo "Validating cargo installation..."
	@cargo --version >/dev/null 2>&1 || { echo "cargo is required but not installed"; exit 1; }
	@echo "Environment validation complete"

check-commands: COMMANDS ?= rustup npm pre-commit docker python3
check-commands:
	@for cmd in $(COMMANDS); do \
		if ! command -v $$cmd >/dev/null 2>&1; then \
			echo >&2 "$$cmd is not installed. Please install $$cmd and try again."; \
			exit 1; \
		fi \
	done

check-network: NETWORK ?= testnet
check-network:
	@if [ "$(NETWORK)" != "mainnet" ] && [ "$(NETWORK)" != "testnet" ]; then \
		echo "Error: NETWORK must be either 'mainnet' or 'testnet'"; \
			exit 1; \
	fi

check-versions:
	@echo "Checking required tool versions..."
	@echo "$(shell rustc --version)"
	@echo "$(shell cargo --version)"
	@echo "node: $(shell node --version)"
	@echo "npm: $(shell npm --version)"

check-dev-env:
	@if [ ! -f .env ]; then \
		echo "Warning: .env file not found. Copying from .env.example..."; \
		cp .env.example .env; \
	fi

setup: COMMANDS := rustup npm pre-commit
setup: check-commands check-versions check-dev-env
	./scripts/setup.sh

# ------------------------------------------------------------
#  Development Targets
# ------------------------------------------------------------

dev-watch:
	cargo watch -- cargo run

ci: lint test coverage audit

clean: clean/build clean/docker

clean/build:
	cargo clean
	rm -rf target/
	rm -rf node_modules/

cleanup_artifacts: REPO_OWNER ?= fuellabs
cleanup_artifacts: REPO_NAME ?= data-systems
cleanup_artifacts: DAYS_TO_KEEP ?= 15
cleanup_artifacts:
	@echo "Running artifact cleanup..."
	@./scripts/cleanup_artifacts.sh $(REPO_OWNER) $(REPO_NAME) $(DAYS_TO_KEEP)

# ------------------------------------------------------------
#  Docker Commands
# ------------------------------------------------------------

NETWORK ?= testnet
NETWORKS = mainnet testnet
PROFILE ?= all
PROFILES = all dev nats fuel monitoring indexer logging
DOCKER_COMPOSE = ./scripts/set_envs.sh && docker compose -f docker/docker-compose.yml --env-file .env

# Helper functions to validate Docker environment and execute commands
define check_docker_env
	@if ! docker compose version > /dev/null 2>&1; then \
		echo "Error: Docker Compose is not installed"; \
		exit 1; \
	fi
	@if [ -z "$(NETWORK)" ]; then \
		echo "Error: NETWORK variable is not set"; \
		exit 1; \
	fi
endef

# Helper function to execute docker commands with consistent parameters
define docker_cmd
	$(call check_docker_env)
	NETWORK=$(1) PORT=$(2) TELEMETRY_PORT=$(3) $(DOCKER_COMPOSE) --profile $(4) $(5)
endef

# Define rules for network-only, profile-only, and network-profile combinations
define profile_rules
# Original profile rules (without network)
start/$(2) stop/$(2) restart/$(2) clean/$(2): PROFILE = $(2)
start/$(2): start
stop/$(2): stop
restart/$(2): restart
clean/$(2): clean/docker

# Network-specific rules (defaults to 'all' or 'dev' profile)
ifeq ($(filter all dev,$(PROFILE)),$(PROFILE))
start-$(1) stop-$(1) restart-$(1) clean-$(1): NETWORK = $(1)
start-$(1): PROFILE = $(PROFILE)
start-$(1): start
stop-$(1): stop
restart-$(1): restart
clean-$(1): clean/docker

start-$(1)/$(2) stop-$(1)/$(2) restart-$(1)/$(2) clean-$(1)/$(2): NETWORK = $(1)
start-$(1)/$(2): PROFILE = $(2)
start-$(1)/$(2): start
stop-$(1)/$(2): stop
restart-$(1)/$(2): restart
clean-$(1)/$(2): clean/docker
endif
endef

# Generate rules for all profiles without network
$(foreach p,$(PROFILES),$(eval $(call profile_rules,,$(p))))
# Generate rules for all network-profile combinations
$(foreach n,$(NETWORKS),$(foreach p,$(PROFILES),$(eval $(call profile_rules,$(n),$(p)))))

start: NETWORK ?= testnet
start: PORT ?= 4000
start: TELEMETRY_PORT ?= 8080
start: PROFILE ?= all
start:
	$(call docker_cmd,$(NETWORK),$(PORT),$(TELEMETRY_PORT),$(PROFILE),up -d)

stop: NETWORK ?= testnet
stop: PORT ?= 4000
stop: TELEMETRY_PORT ?= 8080
stop: PROFILE ?= all
stop:
	$(call docker_cmd,$(NETWORK),$(PORT),$(TELEMETRY_PORT),$(PROFILE),down)

restart: stop start

clean/docker: stop
	$(call docker_cmd,$(NETWORK),$(PORT),$(TELEMETRY_PORT),$(PROFILE),down -v --rmi all --remove-orphans)

# ------------------------------------------------------------
#  Publisher Run Commands (Local Development)
# ------------------------------------------------------------

PUBLISHER_SCRIPT := ./scripts/run_publisher.sh

# Define how to run the publisher script
publisher_%: EXTRA_ARGS ?=
publisher_%:
	@network=$$(echo "$**" | cut -d'-' -f2) && \
	$(PUBLISHER_SCRIPT) --network $$network --mode $$mode --port $(PORT) --telemetry-port $(TELEMETRY_PORT) $(if $(EXTRA_ARGS),--extra-args "$(EXTRA_ARGS)")

# Publisher commands for different networks and modes
run-mainnet-dev: check-network publisher_mainnet-dev        ## Run publisher in mainnet dev mode
run-mainnet-profiling: check-network publisher_mainnet-profiling  ## Run publisher in mainnet profiling mode
run-testnet-dev: check-network publisher_testnet-dev        ## Run publisher in testnet dev mode
run-testnet-profiling: check-network publisher_testnet-profiling  ## Run publisher in testnet profiling mode

# Generic publisher command using environment variables
run-publisher: NETWORK ?= testnet
run-publisher: MODE ?= dev
run-publisher: PORT ?= 4000
run-publisher: TELEMETRY_PORT ?= 8080
run-publisher: EXTRA_ARGS ?=
run-publisher: check-network
	@$(PUBLISHER_SCRIPT) --network $(NETWORK) --mode $(MODE) --port $(PORT) --telemetry-port $(TELEMETRY_PORT) $(if $(EXTRA_ARGS),--extra-args "$(EXTRA_ARGS)")

# ------------------------------------------------------------
#  Testing
# ------------------------------------------------------------

test-watch: PROFILE ?= dev
test-watch:
	cargo watch -x "test --profile $(PROFILE)"

test: PACKAGE ?= all
test: PROFILE ?= dev
test:
	@if [ "$(PACKAGE)" = "all" ]; then \
		cargo nextest run --cargo-profile $(PROFILE) --workspace --color always --locked --no-tests=pass && \
		cargo test --profile $(PROFILE) --doc --workspace; \
	else \
		cargo nextest run --cargo-profile $(PROFILE) -p $(PACKAGE) --color always --locked --no-tests=pass && \
		cargo test --profile $(PROFILE) --doc -p $(PACKAGE); \
	fi

# coverage:
# 	RUSTFLAGS="-Z threads=8" cargo +$(RUST_NIGHTLY_VERSION) tarpaulin --config ./tarpaulin.toml

bench:
	cargo bench -p data-parser -p nats-publisher -p bench-consumers

# ------------------------------------------------------------
#  Formatting & Linting
# ------------------------------------------------------------

check:
	cargo check --all-targets --all-features

fmt: fmt-cargo fmt-rust fmt-prettier fmt-markdown

lint: check lint-cargo lint-rust lint-clippy lint-prettier lint-markdown lint-machete

fmt-cargo:
	cargo sort -w

fmt-rust:
	cargo +$(RUST_NIGHTLY_VERSION) fmt -- --color always

fmt-prettier:
	pnpm prettier:fix

fmt-markdown:
	pnpm md:fix

lint-cargo:
	cargo sort --check --workspace

lint-rust:
	cargo +$(RUST_NIGHTLY_VERSION) fmt --all --check -- --color always

lint-clippy:
	cargo clippy --workspace --all-targets --all-features -- -D warnings

lint-prettier:
	pnpm prettier:validate

lint-markdown:
	pnpm md:lint

lint-machete:
	cargo machete --skip-target-dir

# ------------------------------------------------------------
#  Audit
# ------------------------------------------------------------

audit:
	cargo audit

audit-fix-test:
	cargo audit fix --dry-run

audit-fix:
	cargo audit fix

# ------------------------------------------------------------
#  Build & Documentation
# ------------------------------------------------------------

build:
	cargo build --release

docs: doc
	@echo "Generating additional documentation..."
	@cargo doc --no-deps --document-private-items
	@cargo doc --workspace --no-deps

docs-serve: docs
	@echo "Serving documentation on http://localhost:8000"
	@python3 -m http.server 8000 --directory target/doc

# ------------------------------------------------------------
#  Load Testing
# ------------------------------------------------------------

load-test:
	cargo run -p load-tester -- --network testnet --max-subscriptions 10 --step-size 1

# ------------------------------------------------------------
#  Benchmarking
# ------------------------------------------------------------

bench:
	cargo bench -p data-parser -p nats-publisher -p bench-consumers

# ------------------------------------------------------------
#  Local cluster (Tilt)
# ------------------------------------------------------------

# Default values for minikube resources
TILTFILE ?= ./Tiltfile
CLUSTER_MODE ?= full
MINIKUBE_DISK_SIZE ?= 50000mb
MINIKUBE_MEMORY ?= 8000mb

# Minikube and K8s setup commands
minikube_%:
	@./cluster/scripts/$*_minikube.sh "$(MINIKUBE_DISK_SIZE)" "$(MINIKUBE_MEMORY)"

k8s_setup:
	@./cluster/scripts/setup_k8s.sh

helm_setup:  ## Update Helm dependencies
	@echo "Updating Helm dependencies..."
	cd cluster/charts/fuel-local && helm dependency update
	cd cluster/charts/fuel-nats && helm dependency update
	cd cluster/charts/fuel-streams-publisher && helm dependency update

cluster_setup: minikube_setup k8s_setup helm_setup  ## Setup both minikube and kubernetes configuration

# Define common cluster operation steps
define cluster_operation
	@echo "Running cluster with mode: $(1)"
	@./scripts/set_envs.sh
	@./cluster/scripts/gen_env_secret.sh
	@CLUSTER_MODE=$(1) tilt --file ${TILTFILE} $(2) $(ARGS)
endef

cluster_up_%:
	$(call cluster_operation,$*,up)

cluster_down_%:
	$(call cluster_operation,$*,down)

cluster_reset_%: cluster_down_$* cluster_up_$*
	@echo "Reset cluster in $* mode"

cluster_up: cluster_up_full
cluster_down: cluster_down_full
cluster_reset: cluster_down_full cluster_up_full

# ------------------------------------------------------------
#  Websocket
# ------------------------------------------------------------

ws:
	websocat -v ws://127.0.0.1:5000

# ------------------------------------------------------------
#  Help
# ------------------------------------------------------------

help:
	@echo "Available commands:"
	@echo ""
	@echo "Core Commands:"
	@echo "  all                  - Show this help message"
	@echo "  build                - Build the project in release mode"
	@echo "  clean                - Clean all artifacts"
	@echo "  clean/build          - Clean build artifacts"
	@echo "  clean/docker         - Clean docker resources"
	@echo "  install              - Install project dependencies"
	@echo "  setup                - Run the setup script"
	@echo ""
	@echo "Development Workflow:"
	@echo "  dev-watch            - Run in development watch mode"
	@echo "  ci                   - Run CI checks (lint, test, coverage, audit)"
	@echo ""
	@echo "Cluster Setup:"
	@echo "  cluster_setup        - Setup both minikube and k8s configuration"
	@echo "  minikube_setup       - Setup minikube with required addons"
	@echo "  k8s_setup            - Setup kubernetes configuration"
	@echo ""
	@echo "Version Control:"
	@echo "  version              - Show current version"
	@echo "  bump-version         - Bump version (NEW_VERSION=X.Y.Z required)"
	@echo "  release              - Prepare a new release (NEW_VERSION=X.Y.Z required)"
	@echo "  release-dry-run      - Perform a dry run of the release process"
	@echo ""
	@echo "Testing:"
	@echo "  test                 - Run tests"
	@echo "  test-watch           - Run tests in watch mode"
	@echo "  coverage             - Generate test coverage"
	@echo "  bench                - Run benchmarks"
	@echo ""
	@echo "Code Quality:"
	@echo "  fmt                  - Format all code (cargo, rust, prettier, markdown)"
	@echo "  fmt-cargo            - Format Cargo.toml files"
	@echo "  fmt-rust             - Format Rust code"
	@echo "  fmt-prettier         - Format with Prettier"
	@echo "  fmt-markdown         - Format markdown files"
	@echo "  lint                 - Run all linters"
	@echo "  lint-cargo           - Lint Cargo.toml files"
	@echo "  lint-rust            - Lint Rust code"
	@echo "  lint-clippy          - Run Clippy"
	@echo "  lint-prettier        - Lint with Prettier"
	@echo "  lint-markdown        - Lint markdown files"
	@echo "  check                - Run cargo check"
	@echo ""
	@echo "Documentation:"
	@echo "  docs                 - Generate documentation"
	@echo "  docs-serve           - Serve documentation locally"
	@echo ""
	@echo "Security:"
	@echo "  audit                - Run security audit"
	@echo "  audit-fix            - Fix security issues"
	@echo "  audit-fix-test       - Test fixing security issues"
	@echo ""
	@echo "Environment Validation:"
	@echo "  validate-env         - Validate development environment"
	@echo "  check-commands       - Check required commands are installed"
	@echo "  check-versions       - Check tool versions"
	@echo "  check-dev-env        - Check development environment"
	@echo "  check-network        - Validate network selection"
	@echo ""
	@echo "Docker Operations:"
	@echo "  start                - Start containers"
	@echo "  stop                 - Stop containers"
	@echo "  restart              - Restart containers"
	@echo "  start/<profile>      - Start specific profile ($(PROFILES))"
	@echo "  stop/<profile>       - Stop specific profile"
	@echo "  restart/<profile>    - Restart specific profile"
	@echo "  clean/<profile>      - Clean specific profile"
	@echo ""
	@echo "Network Operations:"
	@echo "  start-mainnet        - Start mainnet configuration"
	@echo "  start-testnet        - Start testnet configuration"
	@echo "  stop-mainnet         - Stop mainnet configuration"
	@echo "  stop-testnet         - Stop testnet configuration"
	@echo "  start-<network>/<profile> - Start specific network/profile combination"
	@echo "  stop-<network>/<profile>  - Stop specific network/profile combination"
	@echo ""
	@echo "Publisher Commands:"
	@echo "  run-publisher        - Run publisher with current network and mode"
	@echo "  run-mainnet-dev      - Run publisher in mainnet dev mode"
	@echo "  run-mainnet-profiling- Run publisher in mainnet profiling mode"
	@echo "  run-testnet-dev      - Run publisher in testnet dev mode"
	@echo "  run-testnet-profiling- Run publisher in testnet profiling mode"
	@echo ""
	@echo "Environment Variables:"
	@echo "  NETWORK              - Network to use (mainnet/testnet)"
	@echo "  PORT                 - Port to use (default: 4000)"
	@echo "  MODE                 - Mode to run in (dev/profiling)"
	@echo "  EXTRA_ARGS           - Additional arguments to pass to the publisher"
	@echo "  NEW_VERSION          - Version number for bump-version and release commands"
	@echo ""
	@echo "Available Profiles: $(PROFILES)"
	@echo "Available Networks: $(NETWORKS)"
	@echo "Available Modes: $(MODES)"<|MERGE_RESOLUTION|>--- conflicted
+++ resolved
@@ -2,17 +2,9 @@
 #  Core Variables (Simple Assignment)
 # ------------------------------------------------------------
 
-<<<<<<< HEAD
-PACKAGE ?= fuel-streams
-COMMANDS ?= rustup npm pre-commit docker python3
-RUST_NIGHTLY_VERSION ?= nightly-2024-10-18
-RUST_VERSION ?= 1.81.0
-VERSION ?= $(shell cargo metadata --format-version=1 | jq -r '.packages[] | select(.name == "$(PACKAGE)") | .version')
-=======
 PACKAGE := fuel-streams
 VERSION := $(shell cargo metadata --format-version=1 | jq -r '.packages[] | select(.name == "$(PACKAGE)") | .version')
 TILTFILE := ./Tiltfile
->>>>>>> 8050fba9
 
 # ------------------------------------------------------------
 #  Tool Versions (Simple Assignment)
