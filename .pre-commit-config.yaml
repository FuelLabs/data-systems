--- conflicted
+++ resolved
@@ -8,11 +8,7 @@
   (?x)^(
     CHANGELOG.md|
     pnpm-lock.yaml|
-<<<<<<< HEAD
-    helm/.*|
-=======
     cluster/charts/.*|
->>>>>>> 200dd6da
     node_modules/.*
   )$
 
