#!/usr/bin/env python
load('ext://restart_process', 'docker_build_with_restart')
load('ext://color', 'color')
load('ext://dotenv', 'dotenv')

analytics_settings(True) # Enable telemetry dialogue in web UI
disable_snapshots()      # Disable TiltCloud Snapshots
version_settings(True)   # Enable 'new version' banner

# Load environment variables from .env file
dotenv()

allow_k8s_contexts('minikube')

<<<<<<< HEAD
# Build sv-publisher
custom_build(
    ref='sv-publisher:latest',
    command=[
        './cluster/scripts/build_docker.sh',
        '--dockerfile', './cluster/docker/sv-publisher.Dockerfile'
=======
# Build sv-emitter
custom_build(
    ref='sv-emitter:latest',
    command=[
        './cluster/scripts/build_docker.sh',
        '--image-name', 'sv-emitter',
        '--dockerfile', './cluster/docker/fuel-core.Dockerfile',
        '--build-args', '--build-arg PACKAGE_NAME=sv-emitter'
    ],
    deps=[
        './src',
        './Cargo.toml',
        './Cargo.lock',
        './cluster/docker/fuel-core.Dockerfile'
    ],
    live_update=[
        sync('./src', '/usr/src'),
        sync('./Cargo.toml', '/usr/src/Cargo.toml'),
        sync('./Cargo.lock', '/usr/src/Cargo.lock'),
        run('cargo build', trigger=['./src', './Cargo.toml', './Cargo.lock'])
    ],
    skips_local_docker=True,
    ignore=['./target']
)

# Build sv-consumer
custom_build(
    ref='sv-consumer:latest',
    command=[
        './cluster/scripts/build_docker.sh',
        '--image-name', 'sv-consumer',
        '--dockerfile', './cluster/docker/sv-consumer.Dockerfile'
>>>>>>> ad5a3af8
    ],
    deps=[
        './src',
        './Cargo.toml',
        './Cargo.lock',
<<<<<<< HEAD
        './cluster/docker/sv-publisher.Dockerfile'
=======
        './cluster/docker/sv-consumer.Dockerfile'
>>>>>>> ad5a3af8
    ],
    live_update=[
        sync('./src', '/usr/src'),
        sync('./Cargo.toml', '/usr/src/Cargo.toml'),
        sync('./Cargo.lock', '/usr/src/Cargo.lock'),
        run('cargo build', trigger=['./src', './Cargo.toml', './Cargo.lock'])
    ],
    ignore=['./target']
)

# Build sv-consumer
custom_build(
    ref='sv-consumer:latest',
    image_deps=['sv-publisher:latest'],
    command=[
        './cluster/scripts/build_docker.sh',
        '--dockerfile', './cluster/docker/sv-consumer.Dockerfile'
    ],
    deps=[
        './src',
        './Cargo.toml',
        './Cargo.lock',
        './cluster/docker/sv-consumer.Dockerfile'
    ],
    live_update=[
        sync('./src', '/usr/src'),
        sync('./Cargo.toml', '/usr/src/Cargo.toml'),
        sync('./Cargo.lock', '/usr/src/Cargo.lock'),
        run('cargo build', trigger=['./src', './Cargo.toml', './Cargo.lock'])
    ],
    ignore=['./target']
)

# Build streamer ws image with proper configuration for Minikube
custom_build(
    ref='sv-webserver:latest',
    image_deps=['sv-consumer:latest', 'sv-publisher:latest'],
    command=[
        './cluster/scripts/build_docker.sh',
        '--dockerfile', './cluster/docker/sv-webserver.Dockerfile'
    ],
    deps=[
        './src',
        './Cargo.toml',
        './Cargo.lock',
        './cluster/docker/sv-webserver.Dockerfile'
    ],
    live_update=[
        sync('./src', '/usr/src'),
        sync('./Cargo.toml', '/usr/src/Cargo.toml'),
        sync('./Cargo.lock', '/usr/src/Cargo.lock'),
        run('cargo build', trigger=['./src', './Cargo.toml', './Cargo.lock'])
    ],
    ignore=['./target']
)

# Deploy the Helm chart with values from .env
# Get deployment mode from environment variable, default to 'full'
config_mode = os.getenv('CLUSTER_MODE', 'full')

# Resource configurations
RESOURCES = {
    'publisher': {
        'name': 'fuel-streams-sv-publisher',
        'ports': ['8080:8080'],
        'labels': 'publisher',
        'config_mode': ['minimal', 'full'],
        'deps': ['fuel-streams-nats-core', 'fuel-streams-nats-publisher']
    },
    'consumer': {
        'name': 'fuel-streams-sv-consumer',
        'ports': ['8081:8080'],
        'labels': 'consumer',
        'config_mode': ['minimal', 'full'],
        'deps': ['fuel-streams-nats-core', 'fuel-streams-nats-publisher', 'fuel-streams-sv-publisher']
    },
    'sv-webserver': {
        'name': 'fuel-streams-sv-webserver',
        'ports': ['9003:9003'],
        'labels': 'ws',
        'config_mode': ['minimal', 'full'],
        'deps': ['fuel-streams-nats-core', 'fuel-streams-nats-publisher']
    },
    'consumer': {
        'name': 'fuel-streams-sv-consumer',
        'ports': ['8082:8082'],
        'labels': 'consumer',
        'config_mode': ['minimal', 'full']
    },
    'nats-core': {
        'name': 'fuel-streams-nats-core',
        'ports': ['4222:4222', '6222:6222', '7422:7422'],
<<<<<<< HEAD
=======
        'labels': 'nats',
        'config_mode': ['minimal', 'full']
    },
    'nats-client': {
        'name': 'fuel-streams-nats-client',
        'ports': ['14222:4222', '17422:7422', '8443:8443'],
>>>>>>> ad5a3af8
        'labels': 'nats',
        'config_mode': ['minimal', 'full']
    },
    'nats-publisher': {
        'name': 'fuel-streams-nats-publisher',
<<<<<<< HEAD
        'ports': ['4333:4222', '6222:6222', '7433:7422'],
        'labels': 'nats',
        'config_mode': ['minimal', 'full'],
        'deps': ['fuel-streams-nats-core']
    },
=======
        'ports': ['24222:4222', '27422:7422'],
        'labels': 'nats',
        'config_mode': ['minimal', 'full']
    }
>>>>>>> ad5a3af8
}

k8s_yaml(helm(
    'cluster/charts/fuel-streams',
    name='fuel-streams',
    namespace='fuel-streams',
    values=[
<<<<<<< HEAD
        'cluster/charts/fuel-streams/values.yaml',
        'cluster/charts/fuel-streams/values-local.yaml',
        'cluster/charts/fuel-streams/values-secrets.yaml'
=======
        'cluster/charts/fuel-streams/values-publisher-secrets.yaml',
        'cluster/charts/fuel-streams/values.yaml',
        'cluster/charts/fuel-streams/values-local.yaml'
>>>>>>> ad5a3af8
    ]
))

# Configure k8s resources
for name, resource in RESOURCES.items():
    if config_mode in resource['config_mode']:
        k8s_resource(
            resource['name'],
            new_name=name,
            port_forwards=resource.get('ports', []),
            resource_deps=resource.get('deps', []),
            labels=resource['labels']
        )<|MERGE_RESOLUTION|>--- conflicted
+++ resolved
@@ -12,57 +12,18 @@
 
 allow_k8s_contexts('minikube')
 
-<<<<<<< HEAD
 # Build sv-publisher
 custom_build(
     ref='sv-publisher:latest',
     command=[
         './cluster/scripts/build_docker.sh',
         '--dockerfile', './cluster/docker/sv-publisher.Dockerfile'
-=======
-# Build sv-emitter
-custom_build(
-    ref='sv-emitter:latest',
-    command=[
-        './cluster/scripts/build_docker.sh',
-        '--image-name', 'sv-emitter',
-        '--dockerfile', './cluster/docker/fuel-core.Dockerfile',
-        '--build-args', '--build-arg PACKAGE_NAME=sv-emitter'
     ],
     deps=[
         './src',
         './Cargo.toml',
         './Cargo.lock',
-        './cluster/docker/fuel-core.Dockerfile'
-    ],
-    live_update=[
-        sync('./src', '/usr/src'),
-        sync('./Cargo.toml', '/usr/src/Cargo.toml'),
-        sync('./Cargo.lock', '/usr/src/Cargo.lock'),
-        run('cargo build', trigger=['./src', './Cargo.toml', './Cargo.lock'])
-    ],
-    skips_local_docker=True,
-    ignore=['./target']
-)
-
-# Build sv-consumer
-custom_build(
-    ref='sv-consumer:latest',
-    command=[
-        './cluster/scripts/build_docker.sh',
-        '--image-name', 'sv-consumer',
-        '--dockerfile', './cluster/docker/sv-consumer.Dockerfile'
->>>>>>> ad5a3af8
-    ],
-    deps=[
-        './src',
-        './Cargo.toml',
-        './Cargo.lock',
-<<<<<<< HEAD
         './cluster/docker/sv-publisher.Dockerfile'
-=======
-        './cluster/docker/sv-consumer.Dockerfile'
->>>>>>> ad5a3af8
     ],
     live_update=[
         sync('./src', '/usr/src'),
@@ -155,32 +116,16 @@
     'nats-core': {
         'name': 'fuel-streams-nats-core',
         'ports': ['4222:4222', '6222:6222', '7422:7422'],
-<<<<<<< HEAD
-=======
-        'labels': 'nats',
-        'config_mode': ['minimal', 'full']
-    },
-    'nats-client': {
-        'name': 'fuel-streams-nats-client',
-        'ports': ['14222:4222', '17422:7422', '8443:8443'],
->>>>>>> ad5a3af8
         'labels': 'nats',
         'config_mode': ['minimal', 'full']
     },
     'nats-publisher': {
         'name': 'fuel-streams-nats-publisher',
-<<<<<<< HEAD
         'ports': ['4333:4222', '6222:6222', '7433:7422'],
         'labels': 'nats',
         'config_mode': ['minimal', 'full'],
         'deps': ['fuel-streams-nats-core']
     },
-=======
-        'ports': ['24222:4222', '27422:7422'],
-        'labels': 'nats',
-        'config_mode': ['minimal', 'full']
-    }
->>>>>>> ad5a3af8
 }
 
 k8s_yaml(helm(
@@ -188,15 +133,9 @@
     name='fuel-streams',
     namespace='fuel-streams',
     values=[
-<<<<<<< HEAD
         'cluster/charts/fuel-streams/values.yaml',
         'cluster/charts/fuel-streams/values-local.yaml',
         'cluster/charts/fuel-streams/values-secrets.yaml'
-=======
-        'cluster/charts/fuel-streams/values-publisher-secrets.yaml',
-        'cluster/charts/fuel-streams/values.yaml',
-        'cluster/charts/fuel-streams/values-local.yaml'
->>>>>>> ad5a3af8
     ]
 ))
 
