--- conflicted
+++ resolved
@@ -63,11 +63,7 @@
 tracing-actix-web = "0.7"
 thiserror = "2.0"
 
-<<<<<<< HEAD
 fuel-streams = { version = "0.0.14", path = "crates/fuel-streams" }
-=======
-fuel-streams = { version = "0.0.13", path = "crates/fuel-streams" }
->>>>>>> 49e1d8bc
 fuel-data-parser = { version = "0.0.14", path = "crates/fuel-data-parser" }
 fuel-streams-core = { version = "0.0.14", path = "crates/fuel-streams-core" }
 fuel-streams-macros = { version = "0.0.14", path = "crates/fuel-streams-macros" }
@@ -76,6 +72,7 @@
 fuel-streams-executors = { version = "0.0.14", path = "crates/fuel-streams-executors" }
 subject-derive = { version = "0.0.14", path = "crates/fuel-streams-macros/subject-derive" }
 sv-publisher = { version = "0.0.14", path = "crates/sv-publisher" }
+sv-consumer = { version = "0.0.14", path = "crates/sv-consumer" }
 sv-webserver = { version = "0.0.14", path = "crates/sv-webserver" }
 
 # Workspace projects
