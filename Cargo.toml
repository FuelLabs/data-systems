[workspace]
default-members = ["crates/fuel-streams"]
members = [
  "benches/*",
  "crates/*",
  "crates/fuel-streams-macros/subject-derive",
  "examples",
  "scripts/subjects-schema",
  "tests",
]
resolver = "2"

[workspace.package]
authors = ["Fuel Labs <contact@fuel.sh>"]
edition = "2021"
homepage = "https://fuel.network/"
keywords = ["blockchain", "cryptocurrencies", "data-stream"]
license = "Apache-2.0"
repository = "https://github.com/fuellabs/data-systems"
rust-version = "1.84.0"
version = "0.0.22"

[workspace.dependencies]
actix-cors = "0.7"
actix-server = "2.5"
actix-web = "4.9"
anyhow = "1.0"
async-nats = "0.38"
async-stream = "0.3"
async-trait = "0.1"
bincode = "1.3"
bytes = "1.9"
chrono = { version = "0.4", features = ["serde"] }
clap = { version = "4.5", features = ["derive", "env"] }
displaydoc = "0.2"
dotenvy = "0.15"
futures = "0.3"
futures-util = "0.3"
hex = "0.4"
moka = { version = "0.12.9", features = ["sync"] }
num_cpus = "1.16"
pretty_assertions = "1.4"
rand = "0.8"
rayon = "1.10.0"
regex = "1.10.3"
serde = { version = "1.0", features = ["derive"] }
serde_json = "1.0"
sha2 = "0.10"
sqlx = { version = "0.8.3", default-features = false, features = [
  "macros",
  "postgres",
  "runtime-tokio",
  "tls-native-tls",
] }
strum = { version = "0.26", features = ["derive"] }
strum_macros = "0.26"
test-case = "3.3"
thiserror = "2.0"
tokio = { version = "1.41", features = [
  "io-util",
  "macros",
  "rt-multi-thread",
  "test-util",
] }
tokio-stream = "0.1"
tracing = "0.1"
tracing-actix-web = "0.7"
tracing-subscriber = { version = "0.3", features = ["local-time"] }

<<<<<<< HEAD
=======
# Fuel Core dependencies
>>>>>>> 30abfc5b
fuel-core = { version = "0.40.3", default-features = false, features = [
  "p2p",
  "relayer",
  "rocksdb",
<<<<<<< HEAD
] }
fuel-core-bin = { version = "0.40.3", default-features = false, features = [
  "p2p",
  "relayer",
  "rocksdb",
] }
fuel-core-client = { version = "0.40.3", default-features = false, features = [
  "std",
] }
=======
] }
fuel-core-bin = { version = "0.40.3", default-features = false, features = [
  "p2p",
  "relayer",
  "rocksdb",
] }
fuel-core-client = { version = "0.40.3", default-features = false, features = [
  "std",
] }
>>>>>>> 30abfc5b
fuel-core-importer = { version = "0.40.3" }
fuel-core-poa = { version = "0.40.3", default-features = false }
fuel-core-services = { version = "0.40.3", default-features = false }
fuel-core-storage = { version = "0.40.3" }
fuel-core-txpool = { version = "0.40.3" }
fuel-core-types = { version = "0.40.3", default-features = false, features = [
  "serde",
  "std",
] }
fuel-tx = { version = "0.58.2" }
fuel-vm = { version = "0.58.2" }
<<<<<<< HEAD

fuel-data-parser = { version = "0.0.22", path = "crates/fuel-data-parser" }
fuel-db-utils = { version = "0.0.22", path = "crates/fuel-db-utils" }
fuel-message-broker = { version = "0.0.22", path = "crates/fuel-message-broker" }
fuel-streams = { version = "0.0.22", path = "crates/fuel-streams" }
fuel-streams-core = { version = "0.0.22", path = "crates/fuel-streams-core" }
fuel-streams-domains = { version = "0.0.22", path = "crates/fuel-streams-domains" }
fuel-streams-macros = { version = "0.0.22", path = "crates/fuel-streams-macros" }
fuel-streams-store = { version = "0.0.22", path = "crates/fuel-streams-store" }
fuel-streams-test = { version = "0.0.22", path = "crates/fuel-streams-test" }
fuel-streams-types = { version = "0.0.22", path = "crates/fuel-streams-types" }
fuel-web-utils = { version = "0.0.22", path = "crates/fuel-web-utils" }
subject-derive = { version = "0.0.22", path = "crates/fuel-streams-macros/subject-derive" }
=======
pretty_assertions = "1.4"

# Internal dependencies
fuel-data-parser = { version = "0.0.22", path = "crates/fuel-data-parser" }
fuel-message-broker = { version = "0.0.22", path = "crates/fuel-message-broker" }
fuel-streams = { version = "0.0.22", path = "crates/fuel-streams" }
fuel-streams-core = { version = "0.0.22", path = "crates/fuel-streams-core" }
fuel-streams-domains = { version = "0.0.22", path = "crates/fuel-streams-domains" }
fuel-streams-macros = { version = "0.0.22", path = "crates/fuel-streams-macros" }
fuel-streams-store = { version = "0.0.22", path = "crates/fuel-streams-store" }
fuel-streams-test = { version = "0.0.22", path = "crates/fuel-streams-test" }
fuel-streams-types = { version = "0.0.22", path = "crates/fuel-streams-types" }
fuel-web-utils = { version = "0.0.22", path = "crates/fuel-web-utils" }
subject-derive = { version = "0.0.22", path = "crates/fuel-streams-macros/subject-derive" }

>>>>>>> 30abfc5b

# Workspace projects
[workspace.metadata.cargo-machete]
ignored = ["anyhow", "fuel-core", "fuel-tx", "fuel-vm", "tokio"]

[profile.release]
codegen-units = 1
incremental = false
debug = 0
lto = "thin"
opt-level = 3
panic = 'abort'
strip = true

[profile.dev]
incremental = true
lto = false
opt-level = 0
split-debuginfo = "unpacked"<|MERGE_RESOLUTION|>--- conflicted
+++ resolved
@@ -67,15 +67,11 @@
 tracing-actix-web = "0.7"
 tracing-subscriber = { version = "0.3", features = ["local-time"] }
 
-<<<<<<< HEAD
-=======
 # Fuel Core dependencies
->>>>>>> 30abfc5b
 fuel-core = { version = "0.40.3", default-features = false, features = [
   "p2p",
   "relayer",
   "rocksdb",
-<<<<<<< HEAD
 ] }
 fuel-core-bin = { version = "0.40.3", default-features = false, features = [
   "p2p",
@@ -85,17 +81,6 @@
 fuel-core-client = { version = "0.40.3", default-features = false, features = [
   "std",
 ] }
-=======
-] }
-fuel-core-bin = { version = "0.40.3", default-features = false, features = [
-  "p2p",
-  "relayer",
-  "rocksdb",
-] }
-fuel-core-client = { version = "0.40.3", default-features = false, features = [
-  "std",
-] }
->>>>>>> 30abfc5b
 fuel-core-importer = { version = "0.40.3" }
 fuel-core-poa = { version = "0.40.3", default-features = false }
 fuel-core-services = { version = "0.40.3", default-features = false }
@@ -107,8 +92,8 @@
 ] }
 fuel-tx = { version = "0.58.2" }
 fuel-vm = { version = "0.58.2" }
-<<<<<<< HEAD
 
+# Internal dependencies
 fuel-data-parser = { version = "0.0.22", path = "crates/fuel-data-parser" }
 fuel-db-utils = { version = "0.0.22", path = "crates/fuel-db-utils" }
 fuel-message-broker = { version = "0.0.22", path = "crates/fuel-message-broker" }
@@ -121,23 +106,6 @@
 fuel-streams-types = { version = "0.0.22", path = "crates/fuel-streams-types" }
 fuel-web-utils = { version = "0.0.22", path = "crates/fuel-web-utils" }
 subject-derive = { version = "0.0.22", path = "crates/fuel-streams-macros/subject-derive" }
-=======
-pretty_assertions = "1.4"
-
-# Internal dependencies
-fuel-data-parser = { version = "0.0.22", path = "crates/fuel-data-parser" }
-fuel-message-broker = { version = "0.0.22", path = "crates/fuel-message-broker" }
-fuel-streams = { version = "0.0.22", path = "crates/fuel-streams" }
-fuel-streams-core = { version = "0.0.22", path = "crates/fuel-streams-core" }
-fuel-streams-domains = { version = "0.0.22", path = "crates/fuel-streams-domains" }
-fuel-streams-macros = { version = "0.0.22", path = "crates/fuel-streams-macros" }
-fuel-streams-store = { version = "0.0.22", path = "crates/fuel-streams-store" }
-fuel-streams-test = { version = "0.0.22", path = "crates/fuel-streams-test" }
-fuel-streams-types = { version = "0.0.22", path = "crates/fuel-streams-types" }
-fuel-web-utils = { version = "0.0.22", path = "crates/fuel-web-utils" }
-subject-derive = { version = "0.0.22", path = "crates/fuel-streams-macros/subject-derive" }
-
->>>>>>> 30abfc5b
 
 # Workspace projects
 [workspace.metadata.cargo-machete]
