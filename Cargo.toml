--- conflicted
+++ resolved
@@ -17,7 +17,7 @@
 license = "Apache-2.0"
 repository = "https://github.com/fuellabs/data-systems"
 rust-version = "1.81.0"
-version = "0.0.13"
+version = "0.0.14"
 
 [workspace.dependencies]
 actix-cors = "0.7"
@@ -69,23 +69,18 @@
 tracing-actix-web = "0.7"
 thiserror = "2.0"
 
-fuel-streams = { path = "crates/fuel-streams" }
-fuel-data-parser = { version = "0.0.13", path = "crates/fuel-data-parser" }
-fuel-streams-core = { version = "0.0.13", path = "crates/fuel-streams-core" }
-fuel-streams-macros = { version = "0.0.13", path = "crates/fuel-streams-macros" }
-fuel-streams-nats = { version = "0.0.13", path = "crates/fuel-streams-nats" }
-fuel-streams-storage = { version = "0.0.13", path = "crates/fuel-streams-storage" }
-fuel-streams-executors = { version = "0.0.13", path = "crates/fuel-streams-executors" }
-subject-derive = { version = "0.0.13", path = "crates/fuel-streams-macros/subject-derive" }
-<<<<<<< HEAD
-sv-publisher = { version = "0.0.13", path = "crates/sv-publisher" }
-sv-consumer = { version = "0.0.13", path = "crates/sv-consumer" }
-sv-webserver = { version = "0.0.13", path = "crates/sv-webserver" }
-=======
-fuel-streams-executors = { version = "0.0.13", path = "crates/fuel-streams-executors" }
-sv-emitter = { version = "0.0.13", path = "crates/sv-emitter" }
-sv-consumer = { version = "0.0.13", path = "crates/sv-consumer" }
->>>>>>> ad5a3af8
+fuel-streams = { version = "0.0.14", path = "crates/fuel-streams" }
+fuel-data-parser = { version = "0.0.14", path = "crates/fuel-data-parser" }
+fuel-streams-core = { version = "0.0.14", path = "crates/fuel-streams-core" }
+fuel-streams-macros = { version = "0.0.14", path = "crates/fuel-streams-macros" }
+fuel-streams-nats = { version = "0.0.14", path = "crates/fuel-streams-nats" }
+fuel-streams-storage = { version = "0.0.14", path = "crates/fuel-streams-storage" }
+fuel-streams-executors = { version = "0.0.14", path = "crates/fuel-streams-executors" }
+subject-derive = { version = "0.0.14", path = "crates/fuel-streams-macros/subject-derive" }
+sv-publisher = { version = "0.0.14", path = "crates/sv-publisher" }
+sv-consumer = { version = "0.0.14", path = "crates/sv-consumer" }
+sv-emitter = { version = "0.0.14", path = "crates/sv-emitter" }
+sv-webserver = { version = "0.0.14", path = "crates/sv-webserver" }
 
 # Workspace projects
 [workspace.metadata.cargo-machete]
