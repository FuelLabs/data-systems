--- conflicted
+++ resolved
@@ -1,14 +1,11 @@
 [workspace]
-<<<<<<< HEAD
-members = ["benchs/*", "crates/*", "tests"]
-=======
 members = [
+    "benchs/*",
     "crates/*",
     "crates/fuel-streams-macros",
     "crates/fuel-streams-macros/subject-derive",
     "tests",
 ]
->>>>>>> 3c5ec436
 resolver = "2"
 
 [workspace.package]
@@ -29,17 +26,13 @@
 clap = { version = "4.5", features = ["derive", "env"] }
 dotenvy = "0.15"
 futures = "0.3"
-<<<<<<< HEAD
-fuel-core-bin = { version = "0.30", features = ["p2p", "relayer", "rocksdb"] }
-fuel-core = { version = "0.30", features = ["p2p", "relayer", "rocksdb"] }
-fuel-core-client = { version = "0.30" }
-fuel-core-types = { version = "0.30", features = ["test-helpers", "serde"] }
-fuel-core-services = "0.30"
-=======
+fuel-core-bin = { version = "0.32", features = ["p2p", "relayer", "rocksdb"] }
 fuel-core = { version = "0.32", features = ["p2p", "relayer", "rocksdb"] }
 fuel-core-client = { version = "0.32" }
-fuel-core-types = { version = "0.32", features = ["test-helpers"] }
->>>>>>> 3c5ec436
+fuel-core-importer = { version = "0.32" }
+fuel-core-storage = { version = "0.32" }
+fuel-core-types = { version = "0.32", features = ["test-helpers", "serde"] }
+fuel-core-services = "0.32"
 futures-util = "0.3.30"
 pretty_assertions = "1.4.0"
 rand = "0.8"
