--- conflicted
+++ resolved
@@ -82,12 +82,9 @@
 ENV RELAYER_V2_LISTENING_CONTRACTS=
 ENV RELAYER_DA_DEPLOY_HEIGHT=
 ENV CHAIN_CONFIG=
-<<<<<<< HEAD
 ENV NETWORK=
-=======
 ENV USE_PUBLISHER_METRICS=
 ENV USE_ELASTIC_LOGGING=
->>>>>>> c9836c8f
 
 WORKDIR /usr/src
 
@@ -129,9 +126,4 @@
     --relayer-v2-listening-contracts $RELAYER_V2_LISTENING_CONTRACTS \
     --relayer-da-deploy-height $RELAYER_DA_DEPLOY_HEIGHT \
     --relayer-log-page-size $RELAYER_LOG_PAGE_SIZE \
-    --sync-block-stream-buffer-size 30 \
-<<<<<<< HEAD
-    --server-addr $SERVER_ADDR
-=======
-    --nats-url "${NATS_URL}"
->>>>>>> c9836c8f
+    --sync-block-stream-buffer-size 30