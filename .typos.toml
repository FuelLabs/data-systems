--- conflicted
+++ resolved
@@ -6,9 +6,5 @@
     "crates/fuel-indexer/*",
     "docker/chain-config",
     "docker/monitoring",
-<<<<<<< HEAD
-    "helm",
-=======
->>>>>>> 200dd6da
     "cluster",
 ]