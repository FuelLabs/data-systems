--- conflicted
+++ resolved
@@ -110,22 +110,6 @@
     securityContext:
       fsGroup: 1000
 
-<<<<<<< HEAD
-env:
-  RELAYER_V2_LISTENING_CONTRACTS: "0xAEB0c00D0125A8a788956ade4f4F12Ead9f65DDf"
-  RELAYER_DA_DEPLOY_HEIGHT: "20620434"
-  RELAYER_LOG_PAGE_SIZE: "2000"
-  SYNC_HEADER_BATCH_SIZE: "100"
-  P2P_PORT: "30333"
-  RESERVED_NODES: "/dnsaddr/mainnet.fuel.network"
-  CHAIN_CONFIG: "mainnet"
-  NETWORK: "mainnet"
-  PUBLISHER_MAX_THREADS: "32"
-  DB_PATH: "/mnt/db/"
-  POA_INSTANT: "false"
-  SERVICE_NAME: "NATS Publisher Node"
-=======
->>>>>>> 8050fba9
 # Additional environment variables with complex structures
 # extraEnv:
 #   - name: RELAYER
