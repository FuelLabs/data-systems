--- conflicted
+++ resolved
@@ -173,22 +173,12 @@
 # Consumer configuration
 # -------------------------------------------------------------------------------------------------
 
-<<<<<<< HEAD
-webserver:
-  enabled: true
-  port: 9003
-
-  image:
-    repository: fuel-streams-ws
-    pullPolicy: Never
-=======
 consumer:
   enabled: true
   port: 8080
   image:
     repository: ghcr.io/fuellabs/sv-consumer
     pullPolicy: Always
->>>>>>> ad5a3af8
     tag: "latest"
     args:
       - --nats-core-url
@@ -258,49 +248,6 @@
   enabled: false
   data: []
 
-  env:
-    STREAMER_MAX_WORKERS: "10"
-    STREAMER_API_PORT: 9003
-    JWT_AUTH_SECRET: "secret"
-    USE_ELASTIC_LOGGING: false
-    USE_METRICS: true
-    AWS_S3_ENABLED: true
-    NATS_URL: "fuel-streams-nats-publisher:4222"
-    NETWORK: testnet
-
-  # Additional environment variables with complex structures
-  # extraEnv: []
-  #   - name: AWS_ACCESS_KEY_ID
-  #     valueFrom:
-  #       secretKeyRef:
-  #         name: fuel-streams-webserver
-  #         key: AWS_ACCESS_KEY_ID
-  #   - name: AWS_SECRET_ACCESS_KEY
-  #     valueFrom:
-  #       secretKeyRef:
-  #         name: fuel-streams-webserver
-  #         key: AWS_SECRET_ACCESS_KEY
-  #   - name: AWS_REGION
-  #     valueFrom:
-  #       secretKeyRef:
-  #         name: fuel-streams-webserver
-  #         key: AWS_REGION
-  #   - name: AWS_S3_BUCKET_NAME
-  #     valueFrom:
-  #       secretKeyRef:
-  #         name: fuel-streams-webserver
-  #         key: AWS_S3_BUCKET_NAME
-  #   - name: AWS_ENDPOINT_URL
-  #     valueFrom:
-  #       secretKeyRef:
-  #         name: fuel-streams-webserver
-  #         key: AWS_ENDPOINT_URL
-  # Optional: Bulk environment references
-  # envFrom: {}
-  #   - configMapRef:
-  #       name: additional-config
-  #   - secretRef:
-  #       name: additional-secrets
 # -------------------------------------------------------------------------------------------------
 # NATS Core configuration
 # -------------------------------------------------------------------------------------------------
@@ -575,12 +522,24 @@
 
 webserver:
   enabled: false
-  port: 8443
+  port: 9003
+
+  service:
+    enabled: true
+    dns: "stream-dev.fuel.network"
 
   image:
     repository: fuel-streams-webserver
     pullPolicy: Never
     tag: "latest"
+
+  app:
+    network: testnet
+    streamerMaxWorkers: 10
+    useElasticLogging: false
+    useMetrics: true
+    awsS3Enabled: true
+    jwtAuthSecret: "secret"
 
   config:
     replicaCount: 1
@@ -620,7 +579,4 @@
         stabilizationWindowSeconds: 0
         percentValue: 100
         podValue: 4
-        periodSeconds: 15
-
-  env:
-    PORT: 8443+        periodSeconds: 15