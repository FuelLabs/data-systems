--- conflicted
+++ resolved
@@ -69,7 +69,6 @@
   failureThreshold: 6
   successThreshold: 1
 
-<<<<<<< HEAD
 # -------------------------------------------------------------------------------------------------
 # Global ConfigMap
 # -------------------------------------------------------------------------------------------------
@@ -97,8 +96,6 @@
   enabled: false
   data: {}
 
-=======
->>>>>>> ad5a3af8
 # -------------------------------------------------------------------------------------------------
 # Monitoring
 # -------------------------------------------------------------------------------------------------
@@ -116,17 +113,10 @@
   port: 8080
 
   image:
-<<<<<<< HEAD
     repository: ghcr.io/fuellabs/sv-publisher
     pullPolicy: Always
     tag: latest
     args: []
-=======
-    repository: ghcr.io/fuellabs/sv-emitter
-    pullPolicy: Always
-    tag: "latest"
-    extraArgs: []
->>>>>>> ad5a3af8
 
   # You can override the env variables for the container here
   # using a map or an array of key-value pairs
@@ -179,7 +169,6 @@
         podValue: 4
         periodSeconds: 15
 
-<<<<<<< HEAD
 # -------------------------------------------------------------------------------------------------
 # Consumer configuration
 # -------------------------------------------------------------------------------------------------
@@ -231,31 +220,6 @@
         percentValue: 100
         podValue: 4
         periodSeconds: 15
-=======
-  # Additional environment variables with complex structures
-  # extraEnv: []
-  #   - name: RELAYER
-  #     valueFrom:
-  #       secretKeyRef:
-  #         name: fuel-streams-publisher
-  #         key: RELAYER
-  #   - name: KEYPAIR
-  #     valueFrom:
-  #       secretKeyRef:
-  #         name: fuel-streams-publisher
-  #         key: KEYPAIR
-  #   - name: NATS_ADMIN_PASS
-  #     valueFrom:
-  #       secretKeyRef:
-  #         name: fuel-streams-publisher
-  #         key: NATS_ADMIN_PASS
-  # Optional: Bulk environment references
-  # envFrom: {}
-  #   - configMapRef:
-  #       name: additional-config
-  #   - secretRef:
-  #       name: additional-secrets
->>>>>>> ad5a3af8
 
   env:
     PORT: 8080
@@ -266,7 +230,6 @@
 # Consumer configuration
 # -------------------------------------------------------------------------------------------------
 
-<<<<<<< HEAD
 webserver:
   enabled: false
   network: mainnet
@@ -296,25 +259,6 @@
   # using a map or an array of key-value pairs
   env: []
   envFrom: []
-=======
-consumer:
-  enabled: true
-  port: 8080
-  image:
-    repository: ghcr.io/fuellabs/sv-consumer
-    pullPolicy: Always
-    tag: "latest"
-    args:
-      - --nats-core-url
-      - $(NATS_CORE_URL)
-      - --nats-publisher-url
-      - $(NATS_PUBLISHER_URL)
-
-  env:
-    PORT: 8080
-    NATS_CORE_URL: "fuel-streams-nats-core:4222"
-    NATS_PUBLISHER_URL: "fuel-streams-nats-publisher:4222"
->>>>>>> ad5a3af8
 
   config:
     replicaCount: 3
@@ -349,32 +293,6 @@
         percentValue: 100
         podValue: 4
         periodSeconds: 15
-<<<<<<< HEAD
-=======
-
-# -------------------------------------------------------------------------------------------------
-# NATS Common Configuration
-# -------------------------------------------------------------------------------------------------
-
-natsExternalService:
-  enabled: true
-  certificate:
-    issuer: "letsencrypt-prod"
-    duration: "2160h"
-    renewBefore: "360h"
-    annotations: {}
-    labels: {}
-  service:
-    dns: "stream-dev.fuel.network"
-    labels: {}
-    annotations: {}
-
-# This is just need to run locally, for production you need to
-# create a secret with the correct values named fuel-streams-nats-accounts
-natsAccountsSecret:
-  enabled: false
-  data: []
->>>>>>> ad5a3af8
 
 # -------------------------------------------------------------------------------------------------
 # NATS Core configuration
@@ -433,11 +351,6 @@
         useFQDN: true
 
     websocket:
-<<<<<<< HEAD
-      enabled: true
-      port: 8443
-
-=======
       enabled: true
       port: 8443
 
@@ -515,111 +428,6 @@
         enabled: false
 
   config:
->>>>>>> ad5a3af8
-    jetstream:
-      enabled: true
-      fileStore:
-        dir: /data
-        pvc:
-          enabled: true
-<<<<<<< HEAD
-          size: 2000Gi
-=======
-          size: 100Gi
->>>>>>> ad5a3af8
-          storageClassName: "gp3-generic"
-
-    leafnodes:
-      enabled: true
-      port: 7422
-<<<<<<< HEAD
-=======
-      merge:
-        remotes:
-          - urls: ["nats-leaf://admin:admin@fuel-streams-nats-core:7422"]
-            account: ADMIN
->>>>>>> ad5a3af8
-
-    monitor:
-      enabled: false
-      port: 8222
-
-    merge:
-      max_payload: << 32MiB >>
-      jetstream:
-<<<<<<< HEAD
-        domain: CORE
-        sync_interval: << 30s >>
-        max_outstanding_catchup: << 512MiB >>
-        max_file_store: << 2000GiB >>
-=======
-        domain: PUBLISHER
-        sync_interval: << 30s >>
-        max_outstanding_catchup: << 512MiB >>
-        max_file_store: << 100GiB >>
->>>>>>> ad5a3af8
-        max_memory_store: << 7GiB >>
-      system_account: SYS
-      $include: auth.conf
-
-  configMap:
-    merge:
-      $tplYaml: |
-        {{- include "nats-accounts" . | nindent 8 }}
-
-# -------------------------------------------------------------------------------------------------
-# NATS Client configuration
-# -------------------------------------------------------------------------------------------------
-
-nats-client:
-  enabled: true
-
-  natsBox:
-    enabled: false
-
-  statefulSet:
-    merge:
-      spec:
-        replicas: 3
-
-  statefulSet:
-    merge:
-      spec:
-        replicas: 5
-
-  container:
-    image:
-      repository: nats
-      tag: 2.10.24-alpine
-    env:
-      GOMEMLIMIT: 7GiB
-    merge:
-      resources:
-        requests:
-          cpu: 2
-          memory: 8Gi
-
-  service:
-    enabled: true
-    ports:
-      nats:
-        enabled: true
-<<<<<<< HEAD
-=======
-      websocket:
-        enabled: true
->>>>>>> ad5a3af8
-      leafnodes:
-        enabled: true
-      monitor:
-        enabled: false
-<<<<<<< HEAD
-=======
-      mqtt:
-        enabled: false
->>>>>>> ad5a3af8
-
-  config:
     jetstream:
       enabled: true
       fileStore:
@@ -636,27 +444,6 @@
         remotes:
           - urls: ["nats-leaf://admin:admin@fuel-streams-nats-core:7422"]
             account: ADMIN
-<<<<<<< HEAD
-=======
-
-    websocket:
-      enabled: true
-      port: 8443
-      # This is just enable if the natsExternalService is enabled
-      # and the DNS is set to the correct value
-      tls:
-        enabled: true
-        dir: /etc/nats-certs/websocket
-        cert: tls.crt
-        key: tls.key
-        secretName: fuel-streams-nats-tls
-      merge:
-        no_tls: false
-        same_origin: false
-        compression: false
-        handshake_timeout: "20s"
-        no_auth_user: default_user
->>>>>>> ad5a3af8
 
     monitor:
       enabled: false
@@ -665,11 +452,7 @@
     merge:
       max_payload: << 32MiB >>
       jetstream:
-<<<<<<< HEAD
         domain: PUBLISHER
-=======
-        domain: CLIENT
->>>>>>> ad5a3af8
         sync_interval: << 30s >>
         max_outstanding_catchup: << 512MiB >>
         max_file_store: << 100GiB >>
@@ -680,64 +463,4 @@
   configMap:
     merge:
       $tplYaml: |
-<<<<<<< HEAD
-        {{- include "nats-accounts" . | nindent 8 }}
-=======
-        {{- include "nats-accounts" . | nindent 8 }}
-
-# -------------------------------------------------------------------------------------------------
-# WebServer configuration
-# -------------------------------------------------------------------------------------------------
-
-webserver:
-  enabled: false
-  port: 8443
-
-  image:
-    repository: fuel-streams-webserver
-    pullPolicy: Never
-    tag: "latest"
-
-  config:
-    replicaCount: 1
-    labels: {}
-    annotations: {}
-    podAnnotations: {}
-    nodeSelector: {}
-    tolerations: []
-    affinity: {}
-    imagePullSecrets: []
-    ports: []
-    livenessProbe: {}
-    readinessProbe: {}
-    startupProbe: {}
-    securityContext: {}
-    containerSecurityContext: {}
-    resources:
-      requests:
-        cpu: 100m
-        memory: 64Mi
-      limits:
-        cpu: 500m
-        memory: 256Mi
-
-  autoscaling:
-    enabled: false
-    minReplicas: 1
-    maxReplicas: 5
-    targetCPUUtilizationPercentage: 80
-    targetMemoryUtilizationPercentage: 80
-    behavior:
-      scaleDown:
-        stabilizationWindowSeconds: 300
-        percentValue: 100
-        periodSeconds: 15
-      scaleUp:
-        stabilizationWindowSeconds: 0
-        percentValue: 100
-        podValue: 4
-        periodSeconds: 15
-
-  env:
-    PORT: 8443
->>>>>>> ad5a3af8
+        {{- include "nats-accounts" . | nindent 8 }}