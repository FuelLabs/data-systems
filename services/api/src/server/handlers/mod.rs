pub mod blocks;
pub mod inputs;
pub mod outputs;
pub mod transactions;
<<<<<<< HEAD
=======
pub mod utxos;
>>>>>>> 004dd325
use actix_web::{http::StatusCode, web};
use fuel_streams_domains::{inputs::InputType, outputs::OutputType};
use fuel_streams_store::db::DbItem;
use fuel_web_utils::server::{
    api::with_prefixed_route,
    middlewares::api_key::middleware::ApiKeyAuth,
};
use serde::Serialize;

use super::handlers;
use crate::server::state::ServerState;

#[derive(Debug, thiserror::Error)]
pub enum Error {
    #[error("Database error {0}")]
    Sqlx(#[from] sqlx::Error),
    #[error("Validation error {0}")]
    Validation(#[from] validator::ValidationErrors),
}

impl From<Error> for actix_web::Error {
    fn from(err: Error) -> Self {
        match err {
            Error::Sqlx(e) => actix_web::error::InternalError::new(
                e,
                StatusCode::INTERNAL_SERVER_ERROR,
            )
            .into(),
            Error::Validation(e) => {
                actix_web::error::InternalError::new(e, StatusCode::BAD_REQUEST)
                    .into()
            }
        }
    }
}

#[derive(Debug, Serialize)]
#[serde(rename_all = "camelCase")]
pub struct GetDbEntityResponse<T: DbItem> {
    data: Vec<T>,
}

pub fn create_services(
    state: ServerState,
) -> impl Fn(&mut web::ServiceConfig) + Send + Sync + 'static {
    move |cfg: &mut web::ServiceConfig| {
        cfg.app_data(web::Data::new(state.clone()));
        // blocks
        cfg.service(
        web::scope(&with_prefixed_route("blocks"))
                .wrap(ApiKeyAuth::new(&state.api_keys_manager))
                .route("", web::get().to({
                    move |req, query, state: web::Data<ServerState>| {
                        handlers::blocks::get_blocks(req, query, state)
<<<<<<< HEAD
                    }
                }))
                .route("/{height}/receipts", web::get().to({
                    move |req, path, query, state: web::Data<ServerState>| {
                        handlers::blocks::get_block_receipts(req, path, query, state)
                    }
                }))
=======
                    }
                }))
                .route("/{height}/receipts", web::get().to({
                    move |req, path, query, state: web::Data<ServerState>| {
                        handlers::blocks::get_block_receipts(req, path, query, state)
                    }
                }))
>>>>>>> 004dd325
                .route("/{height}/transactions", web::get().to({
                    move |req, path, query, state: web::Data<ServerState>| {
                        handlers::blocks::get_block_transactions(req, path, query, state)
                    }
                }))
                .route("/{height}/inputs", web::get().to({
                    move |req, path, query, state: web::Data<ServerState>| {
                        handlers::blocks::get_block_inputs(req, path, query, state)
                    }
                }))
                .route("/{height}/outputs", web::get().to({
                    move |req, path, query, state: web::Data<ServerState>| {
                        handlers::blocks::get_block_outputs(req, path, query, state)
                    }
                }))
        );

        // transactions
        cfg.service(
            web::scope(&with_prefixed_route("transactions"))
                    .wrap(ApiKeyAuth::new(&state.api_keys_manager))
                    .route("", web::get().to({
                        move |req, query, state: web::Data<ServerState>| {
                            handlers::transactions::get_transactions(req, query, state)
                        }
                    }))
                    .route("/{tx_id}/receipts", web::get().to({
                        move |req, path, query, state: web::Data<ServerState>| {
                            handlers::transactions::get_transaction_receipts(req, path, query, state)
                        }
                    }))
                    .route("/{tx_id}/inputs", web::get().to({
                        move |req, path, query, state: web::Data<ServerState>| {
                            handlers::transactions::get_transaction_inputs(req, path, query, state)
                        }
                    }))
                    .route("/{tx_id}/outputs", web::get().to({
                        move |req, path, query, state: web::Data<ServerState>| {
                            handlers::transactions::get_transaction_outputs(req, path, query, state)
                        }
                    }))
        );

        // inputs
        cfg.service(
            web::scope(&with_prefixed_route("inputs"))
                .wrap(ApiKeyAuth::new(&state.api_keys_manager))
                .route(
                    "",
                    web::get().to({
                        move |req, query, state: web::Data<ServerState>| {
                            handlers::inputs::get_inputs(
                                req, query, state, None,
                            )
                        }
                    }),
                )
                .route(
                    "/message",
                    web::get().to({
                        move |req, query, state: web::Data<ServerState>| {
                            handlers::inputs::get_inputs(
                                req,
                                query,
                                state,
                                Some(InputType::Message),
                            )
                        }
                    }),
                )
                .route(
                    "/contract",
                    web::get().to({
                        move |req, query, state: web::Data<ServerState>| {
                            handlers::inputs::get_inputs(
                                req,
                                query,
                                state,
                                Some(InputType::Contract),
                            )
                        }
                    }),
                )
                .route(
                    "/coin",
                    web::get().to({
                        move |req, query, state: web::Data<ServerState>| {
                            handlers::inputs::get_inputs(
                                req,
                                query,
                                state,
                                Some(InputType::Coin),
                            )
                        }
                    }),
                ),
        );

        // outputs
        cfg.service(
            web::scope(&with_prefixed_route("outputs"))
                .wrap(ApiKeyAuth::new(&state.api_keys_manager))
                .route(
                    "",
                    web::get().to({
                        move |req, query, state: web::Data<ServerState>| {
                            handlers::outputs::get_outputs(
                                req, query, state, None,
                            )
                        }
                    }),
                )
                .route(
                    "/change",
                    web::get().to({
                        move |req, query, state: web::Data<ServerState>| {
                            handlers::outputs::get_outputs(
                                req,
                                query,
                                state,
                                Some(OutputType::Change),
                            )
                        }
                    }),
                )
                .route(
                    "/coin",
                    web::get().to({
                        move |req, query, state: web::Data<ServerState>| {
                            handlers::outputs::get_outputs(
                                req,
                                query,
                                state,
                                Some(OutputType::Coin),
                            )
                        }
                    }),
                )
                .route(
                    "/contract",
                    web::get().to({
                        move |req, query, state: web::Data<ServerState>| {
                            handlers::outputs::get_outputs(
                                req,
                                query,
                                state,
                                Some(OutputType::Contract),
                            )
                        }
                    }),
                )
                .route(
                    "/contract-created",
                    web::get().to({
                        move |req, query, state: web::Data<ServerState>| {
                            handlers::outputs::get_outputs(
                                req,
                                query,
                                state,
                                Some(OutputType::ContractCreated),
                            )
                        }
                    }),
                )
                .route(
                    "/variable",
                    web::get().to({
                        move |req, query, state: web::Data<ServerState>| {
                            handlers::outputs::get_outputs(
                                req,
                                query,
                                state,
                                Some(OutputType::Variable),
                            )
                        }
                    }),
                ),
<<<<<<< HEAD
=======
        );

        // utxos
        cfg.service(
            web::scope(&with_prefixed_route("utxos"))
                .wrap(ApiKeyAuth::new(&state.api_keys_manager))
                .route(
                    "",
                    web::get().to({
                        move |req, query, state: web::Data<ServerState>| {
                            handlers::utxos::get_utxos(req, query, state)
                        }
                    }),
                ),
>>>>>>> 004dd325
        );
    }
}<|MERGE_RESOLUTION|>--- conflicted
+++ resolved
@@ -2,10 +2,7 @@
 pub mod inputs;
 pub mod outputs;
 pub mod transactions;
-<<<<<<< HEAD
-=======
 pub mod utxos;
->>>>>>> 004dd325
 use actix_web::{http::StatusCode, web};
 use fuel_streams_domains::{inputs::InputType, outputs::OutputType};
 use fuel_streams_store::db::DbItem;
@@ -60,7 +57,6 @@
                 .route("", web::get().to({
                     move |req, query, state: web::Data<ServerState>| {
                         handlers::blocks::get_blocks(req, query, state)
-<<<<<<< HEAD
                     }
                 }))
                 .route("/{height}/receipts", web::get().to({
@@ -68,15 +64,6 @@
                         handlers::blocks::get_block_receipts(req, path, query, state)
                     }
                 }))
-=======
-                    }
-                }))
-                .route("/{height}/receipts", web::get().to({
-                    move |req, path, query, state: web::Data<ServerState>| {
-                        handlers::blocks::get_block_receipts(req, path, query, state)
-                    }
-                }))
->>>>>>> 004dd325
                 .route("/{height}/transactions", web::get().to({
                     move |req, path, query, state: web::Data<ServerState>| {
                         handlers::blocks::get_block_transactions(req, path, query, state)
@@ -254,8 +241,6 @@
                         }
                     }),
                 ),
-<<<<<<< HEAD
-=======
         );
 
         // utxos
@@ -270,7 +255,6 @@
                         }
                     }),
                 ),
->>>>>>> 004dd325
         );
     }
 }