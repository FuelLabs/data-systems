--- conflicted
+++ resolved
@@ -451,7 +451,6 @@
                 ),
         );
 
-<<<<<<< HEAD
         // contracts
         cfg.service(
         web::scope(&with_prefixed_route("contracts"))
@@ -477,7 +476,7 @@
                     }
                 }))
             );
-=======
+
         // accounts
         cfg.service(
             web::scope(&with_prefixed_route("accounts"))
@@ -503,6 +502,5 @@
                         }
                     }))
                 );
->>>>>>> 31aec288
     }
 }