--- conflicted
+++ resolved
@@ -66,11 +66,8 @@
 pub const TAG_RECEIPTS: &str = "Receipts";
 pub const TAG_TRANSACTIONS: &str = "Transactions";
 pub const TAG_UTXOS: &str = "Utxos";
-<<<<<<< HEAD
 pub const TAG_PREDICATES: &str = "Predicates";
-=======
 pub const TAG_API_KEYS: &str = "ApiKeys";
->>>>>>> e566d7b2
 
 struct SecurityAddon;
 
@@ -151,11 +148,8 @@
         get_transaction_inputs,
         get_transaction_outputs,
         get_utxos,
-<<<<<<< HEAD
         get_predicates,
-=======
         generate_api_key,
->>>>>>> e566d7b2
     ),
     components(schemas(
         BlocksQuery,
@@ -213,11 +207,8 @@
         (name = "Outputs", description = "Outputs retrieval endpoints"),
         (name = "Receipts", description = "Receipts retrieval endpoints"),
         (name = "Transactions", description = "Transactions retrieval endpoints"),
-<<<<<<< HEAD
         (name = "Predicates", description = "Predicates retrieval endpoints"),
-=======
         (name = "ApiKeys", description = "Api Key generation"),
->>>>>>> e566d7b2
     ),
     modifiers(&SecurityAddon, &ServerAddon)
 )]
