use std::sync::Arc;

use clap::Parser;
use fuel_message_broker::NatsMessageBroker;
use fuel_streams_core::types::*;
use fuel_streams_store::{
    db::{Db, DbConnectionOpts},
    store::{find_next_block_to_save, BlockHeightGap},
};
use fuel_web_utils::{
    server::api::build_and_spawn_web_server,
    shutdown::{shutdown_broker_with_timeout, ShutdownController},
    telemetry::Telemetry,
};
use sv_publisher::{
    cli::Cli,
    error::PublishError,
    metrics::Metrics,
    publish::publish_block,
    state::ServerState,
};
use tokio::{sync::Semaphore, task::JoinSet};
use tokio_util::sync::CancellationToken;

#[tokio::main]
async fn main() -> anyhow::Result<()> {
    let cli = Cli::parse();
    let config = cli.fuel_core_config;
    let fuel_core: Arc<dyn FuelCoreLike> = FuelCore::new(config).await?;
    fuel_core.start().await?;

    let db = setup_db(&cli.db_url).await?;
    let message_broker = NatsMessageBroker::setup(&cli.nats_url, None).await?;
    let last_block_height = Arc::new(fuel_core.get_latest_block_height()?);
    let gaps =
        Arc::new(find_next_block_to_save(&db, *last_block_height).await?);
    let shutdown = Arc::new(ShutdownController::new());
    shutdown.clone().spawn_signal_handler();

    tracing::info!("Found {} block gaps to process", gaps.len());
    for gap in gaps.iter() {
        tracing::info!("Gap: {} to {}", gap.start, gap.end);
    }
    tracing::info!("Last block height: {}", last_block_height);

    let metrics = Metrics::new(None)?;
    let telemetry = Telemetry::new(Some(metrics)).await?;
    telemetry.start().await?;

    let server_state =
        ServerState::new(message_broker.clone(), Arc::clone(&telemetry));
    let server_handle =
        build_and_spawn_web_server(cli.telemetry_port, server_state).await?;

    tokio::select! {
        result = async {
            tokio::try_join!(
                process_historical_blocks(
                    cli.from_height.into(),
                    &message_broker,
                    &fuel_core,
                    &last_block_height,
                    &gaps,
                    shutdown.token().clone(),
                    &telemetry,
                ),
                process_live_blocks(
                    &message_broker,
                    &fuel_core,
                    shutdown.token().clone(),
                    &telemetry
                )
            )
        } => {
            result?;
        }
        _ = shutdown.wait_for_shutdown() => {
            tracing::info!("Shutdown signal received, waiting for processing to complete...");
            fuel_core.stop().await;
            tracing::info!("Stopping actix server ...");
            server_handle.stop(true).await;
            tracing::info!("Actix server stopped. Goodbye!");
            shutdown_broker_with_timeout(&message_broker).await;
        }
    }

    tracing::info!("Shutdown complete");
    Ok(())
}

async fn setup_db(db_url: &str) -> Result<Arc<Db>, PublishError> {
    let db = Db::new(DbConnectionOpts {
        connection_str: db_url.to_string(),
        ..Default::default()
    })
    .await?;
    Ok(db)
}

<<<<<<< HEAD
async fn find_next_block_to_process(
    db: &Db,
    last_block_height: BlockHeight,
) -> Result<Vec<BlockHeightGap>, PublishError> {
    let gaps = find_next_block_to_save(db, last_block_height).await?;
    Ok(gaps)
}

fn get_historical_block_range(
    from_height: BlockHeight,
    gaps: &[BlockHeightGap],
    last_block_height: BlockHeight,
) -> Option<Vec<u64>> {
    if gaps.is_empty() {
        return None;
    }

    let mut heights = Vec::new();
    for gap in gaps {
        let start = std::cmp::max(from_height, gap.start);
        let end = std::cmp::min(gap.end, last_block_height);

        if start <= end {
            heights.extend((*start..=*end).map(|h| h));
=======
async fn process_live_blocks(
    message_broker: &Arc<NatsMessageBroker>,
    fuel_core: &Arc<dyn FuelCoreLike>,
    token: CancellationToken,
    telemetry: &Arc<Telemetry<Metrics>>,
) -> Result<(), PublishError> {
    let mut subscription = fuel_core.blocks_subscription();
    let process_fut = async {
        while let Ok(data) = subscription.recv().await {
            let sealed_block = Arc::new(data.sealed_block.to_owned());
            publish_block(message_broker, fuel_core, &sealed_block, telemetry)
                .await?;
>>>>>>> 1c046d38
        }
        Ok::<_, PublishError>(())
    };

    tokio::select! {
        result = process_fut => {
            if let Err(e) = &result {
                tracing::error!("Live block processing error: {:?}", e);
            }
            result
        }
        _ = token.cancelled() => {
            tracing::info!("Shutdown signal received in live block processor");
            Ok(())
        }
    }
}

fn process_historical_blocks(
    from_height: BlockHeight,
    message_broker: &Arc<NatsMessageBroker>,
    fuel_core: &Arc<dyn FuelCoreLike>,
    last_block_height: &Arc<BlockHeight>,
    gaps: &Arc<Vec<BlockHeightGap>>,
    token: CancellationToken,
    telemetry: &Arc<Telemetry<Metrics>>,
) -> impl std::future::Future<Output = Result<(), PublishError>> {
    let message_broker = message_broker.clone();
    let fuel_core = fuel_core.clone();
    let gaps = gaps.to_vec();
    let last_block_height = *last_block_height.clone();
    let telemetry = telemetry.clone();

    async move {
        if token.is_cancelled() {
            tracing::info!("Historical block processor received shutdown signal before starting");
            return Ok(());
        }

        let Some(processed_gaps) =
            get_historical_block_range(from_height, &gaps, last_block_height)
        else {
            return Ok(());
        };

        process_blocks_with_join_set(
            processed_gaps,
            message_broker,
            fuel_core,
            telemetry,
            token,
        )
        .await;

        Ok(())
    }
}

async fn process_blocks_with_join_set(
    processed_gaps: Vec<BlockHeightGap>,
    message_broker: Arc<NatsMessageBroker>,
    fuel_core: Arc<dyn FuelCoreLike>,
    telemetry: Arc<Telemetry<Metrics>>,
    token: CancellationToken,
) {
    let semaphore = Arc::new(Semaphore::new(32));
    let mut join_set = JoinSet::new();

    // Spawn tasks for each block height
    'outer: for gap in processed_gaps {
        for height in *gap.start..=*gap.end {
            if token.is_cancelled() {
                break 'outer;
            }

            let message_broker = message_broker.clone();
            let fuel_core = fuel_core.clone();
            let telemetry = telemetry.clone();
            let semaphore = semaphore.clone();
            let token = token.clone();

            join_set.spawn(async move {
                if token.is_cancelled() {
                    return Ok(());
                }

                let _permit = semaphore.acquire().await.unwrap();
                let height = height.into();
                let sealed_block = fuel_core.get_sealed_block(height)?;
                let sealed_block = Arc::new(sealed_block);

                publish_block(
                    &message_broker,
                    &fuel_core,
                    &sealed_block,
                    &telemetry,
                )
                .await
            });
        }
    }

    tracing::info!("Waiting for remaining tasks to complete...");

    while let Some(result) = join_set.join_next().await {
        if token.is_cancelled() {
            tracing::info!(
                "Shutdown signal received, aborting remaining tasks..."
            );
            join_set.abort_all();
            break;
        }

        match result {
            Ok(Ok(_)) => {
                tracing::debug!("Block processed successfully")
            }
            Ok(Err(e)) => {
                tracing::error!("Error processing block: {:?}", e)
            }
            Err(e) => {
                tracing::error!("Task error: {:?}", e);
            }
        }
    }

    if token.is_cancelled() {
        tracing::info!("Waiting for aborted tasks to complete...");
        while let Some(result) = join_set.join_next().await {
            if let Err(e) = result {
                tracing::debug!("Aborted task error: {:?}", e);
            }
        }
    }
}

fn get_historical_block_range(
    from_height: BlockHeight,
    gaps: &[BlockHeightGap],
    last_block_height: BlockHeight,
) -> Option<Vec<BlockHeightGap>> {
    if gaps.is_empty() {
        return None;
    }

    let mut processed_gaps = Vec::new();
    for gap in gaps {
        let start = std::cmp::max(from_height, gap.start);
        let end = std::cmp::min(gap.end, last_block_height);

        if start <= end {
            processed_gaps.push(BlockHeightGap { start, end });
        }
    }

    if processed_gaps.is_empty() {
        tracing::info!("No historical blocks to process");
        return None;
    }

    let total_blocks: u64 = processed_gaps
        .iter()
        .map(|gap| *gap.end - *gap.start + 1)
        .sum();

    tracing::info!(
        "Processing {total_blocks} historical blocks from {} gaps",
        processed_gaps.len()
    );
    Some(processed_gaps)
}<|MERGE_RESOLUTION|>--- conflicted
+++ resolved
@@ -97,32 +97,6 @@
     Ok(db)
 }
 
-<<<<<<< HEAD
-async fn find_next_block_to_process(
-    db: &Db,
-    last_block_height: BlockHeight,
-) -> Result<Vec<BlockHeightGap>, PublishError> {
-    let gaps = find_next_block_to_save(db, last_block_height).await?;
-    Ok(gaps)
-}
-
-fn get_historical_block_range(
-    from_height: BlockHeight,
-    gaps: &[BlockHeightGap],
-    last_block_height: BlockHeight,
-) -> Option<Vec<u64>> {
-    if gaps.is_empty() {
-        return None;
-    }
-
-    let mut heights = Vec::new();
-    for gap in gaps {
-        let start = std::cmp::max(from_height, gap.start);
-        let end = std::cmp::min(gap.end, last_block_height);
-
-        if start <= end {
-            heights.extend((*start..=*end).map(|h| h));
-=======
 async fn process_live_blocks(
     message_broker: &Arc<NatsMessageBroker>,
     fuel_core: &Arc<dyn FuelCoreLike>,
@@ -135,7 +109,6 @@
             let sealed_block = Arc::new(data.sealed_block.to_owned());
             publish_block(message_broker, fuel_core, &sealed_block, telemetry)
                 .await?;
->>>>>>> 1c046d38
         }
         Ok::<_, PublishError>(())
     };
