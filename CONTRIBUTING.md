# Contributing

This guide will show you how to run this project locally if you want to test or contribute to it.

## 🛠 Prerequisites

Most projects under the umbrella of data systems are written in Rust, so we prefer using Rust tooling and community standards. Ensure you have the following tools installed:

<<<<<<< HEAD
- [Rust](https://www.rust-lang.org/tools/install) (latest stable version recommended)
- [Rust Nightly](https://rust-lang.github.io/rustup/concepts/channels.html) (version nightly-2025-01-24)
=======
- [Rust](https://www.rust-lang.org/tools/install) (version 1.84.0)
- [Rust Nightly](https://rust-lang.github.io/rustup/concepts/channels.html) (version nightly-2025-01-24)
- [NodeJS](https://nodejs.org/en/download/) (version >=22.11.0)
- [PNPM](https://pnpm.io/installation) (version 10.0.0)
>>>>>>> 30abfc5b
- [Make](https://www.gnu.org/software/make/)
- [Pre-commit](https://pre-commit.com/#install)
- [NATS](https://nats.io/download/)
- [Tilt](https://docs.tilt.dev/install.html)
- [Minikube](https://minikube.sigs.k8s.io/docs/start/)
- [Kubernetes](https://kubernetes.io/)
- [Python3](https://www.python.org/downloads/)
- [Docker](https://www.docker.com/get-started)

## 📟 Setting up

First, clone this repository:

```sh
git clone git@github.com:fuellabs/data-systems.git
cd data-systems
```

Now, install the necessary tools to ensure code quality and standards. Use Make to simplify this process:

```sh
make setup
```

After setup, you'll need to create the environment configuration. First, make sure you have an Infura API key:

1. Go to [Infura](https://infura.io/) and create an account
2. Create a new project
3. Copy your project ID (API key)

Then run the environment setup command:

```sh
make create-env
```

The script will prompt you to enter your Infura API key and will automatically:

- Generate a new keypair for P2P communication
- Create a `.env` file from the template
- Configure the environment with your Infura key and the generated keypair

You can check the [./scripts/setup.sh](./scripts/setup.sh) file to see what is being installed on your machine.

## 📂 Project Structure

Here's an overview of the project's directory structure:

- `crates/`: Contains the main Rust crates for the project
    - `fuel-data-parser/`: Utility library for encoding/decoding data
    - `fuel-message-broker/`: Message broker implementation
    - `fuel-streams/`: Main fuel-streams package
    - `fuel-streams-core/`: Core components for working with streams
    - `fuel-streams-domains/`: Domain-specific implementations
    - `fuel-streams-macros/`: Macro utilities for the project
    - `fuel-streams-store/`: Storage implementations
    - `fuel-streams-types/`: Common types and traits
    - `fuel-streams-test/`: Testing utilities
    - `sv-publisher/`: Publisher service implementation
    - `sv-consumer/`: Consumer service implementation
    - `sv-webserver/`: WebSocket server implementation
- `benches/`: Benchmarking code
- `tests/`: Integration and end-to-end tests
- `examples/`: Example code and usage demonstrations
- `cluster/`: Kubernetes cluster configuration and deployment files
- `scripts/`: Utility scripts for setup, deployment, and maintenance

## 🧪 Running Tests

The project uses cargo-nextest for running tests. Here are the available test commands:

```sh
# Run all tests in the project
make test

# Run tests for a specific package
make test PACKAGE=<package-name>

# Run tests in watch mode
make test-watch

# Run tests with a specific profile
make test PROFILE=<profile-name>

# Run Helm chart tests
make helm-test
```

## 🔍 Development Commands

### Building Commands

| Command          | Description                              |
| ---------------- | ---------------------------------------- |
| `make build`     | Build release version                    |
| `make dev-watch` | Run in development mode with auto-reload |

### Formatting Commands

| Command             | Description                      |
| ------------------- | -------------------------------- |
| `make fmt`          | Format all code                  |
| `make fmt-rust`     | Format Rust code only            |
| `make fmt-markdown` | Format markdown files            |
| `make fmt-prettier` | Format other files with prettier |

### Linting Commands

| Command              | Description                   |
| -------------------- | ----------------------------- |
| `make lint`          | Run all linters               |
| `make lint-rust`     | Run Rust linter               |
| `make lint-clippy`   | Run clippy                    |
| `make lint-markdown` | Lint markdown files           |
| `make lint-machete`  | Check for unused dependencies |

### Docker Commands

| Command             | Description           |
| ------------------- | --------------------- |
| `make start-docker` | Start Docker services |
| `make stop-docker`  | Stop Docker services  |
| `make reset-docker` | Reset Docker services |

### Database Commands

| Command         | Description     |
| --------------- | --------------- |
| `make setup-db` | Set up database |
| `make reset-db` | Reset database  |

### Documentation Commands

| Command           | Description                 |
| ----------------- | --------------------------- |
| `make docs`       | Generate documentation      |
| `make docs-serve` | Serve documentation locally |

### Version Management Commands

| Command                           | Description                      |
| --------------------------------- | -------------------------------- |
| `make version`                    | Show current version             |
| `make bump-version VERSION=X.Y.Z` | Bump version to specified number |

### Audit Commands

| Command               | Description          |
| --------------------- | -------------------- |
| `make audit`          | Run security audit   |
| `make audit-fix-test` | Test security fixes  |
| `make audit-fix`      | Apply security fixes |

### Cluster Commands

| Command                | Description             |
| ---------------------- | ----------------------- |
| `make minikube-setup`  | Setup Minikube cluster  |
| `make minikube-start`  | Start Minikube cluster  |
| `make minikube-delete` | Delete Minikube cluster |
| `make cluster-up`      | Start local cluster     |
| `make cluster-down`    | Stop local cluster      |
| `make cluster-reset`   | Reset local cluster     |

### Load Testing Commands

| Command          | Description    |
| ---------------- | -------------- |
| `make load-test` | Run load tests |
| `make bench`     | Run benchmarks |

## 🚀 Running Local Services

The project includes several services that can be run locally:

### Publisher Service

The publisher service is responsible for fetching and publishing blockchain data. You can run it in different modes:

```sh
# Run publisher in development mode
make run-publisher-testnet-dev # For testnet
make run-publisher-mainnet-dev # For mainnet

# Run with profiling
make run-publisher-testnet-profiling
make run-publisher-mainnet-profiling

# Run with custom parameters
make run-publisher \
    NETWORK=testnet \
    MODE=dev \
    PORT=4000 \
    TELEMETRY_PORT=9001 \
    NATS_URL=localhost:4222 \
    FROM_HEIGHT=0
```

- Use `testnet-dev` when developing features against testnet
- Use `mainnet-dev` when developing features against mainnet
- Use `*-profiling` modes when you need to analyze performance or debug memory issues
- Custom parameters:
    - `NETWORK`: Choose between `testnet` or `mainnet`
    - `MODE`: Choose between `dev` or `profiling`
    - `PORT`: Service port (default: 4000)
    - `TELEMETRY_PORT`: Metrics port (default: 9001)
    - `NATS_URL`: NATS server URL
    - `FROM_HEIGHT`: Starting block height

### Consumer Service

The consumer service processes the published blockchain data and maintains the database state:

```sh
# Run with default settings
make run-consumer

# Run with custom parameters
make run-consumer \
    NATS_URL=localhost:4222 \
    PORT=9002
```

- Custom parameters:
    - `NATS_URL`: NATS server URL (default: localhost:4222)
    - `PORT`: Service port (default: 9002)

This service should be running alongside the publisher to process the data stream.

### Webserver

The webserver provides WebSocket endpoints for clients to subscribe to real-time blockchain data:

```sh
# Run with default settings
make run-webserver-testnet-dev
make run-webserver-mainnet-dev

# Run with custom parameters
make run-webserver \
    NETWORK=testnet \
    MODE=dev \
    PORT=9003 \
    NATS_URL=nats://localhost:4222
```

- Use `testnet-dev` to serve testnet data during development
- Use `mainnet-dev` to serve mainnet data during development
- Custom parameters:
    - `NETWORK`: Choose between `testnet` or `mainnet`
    - `MODE`: Choose between `dev` or `profiling`
    - `PORT`: Service port (default: 9003)
    - `NATS_URL`: NATS server URL

For local development, a typical setup would be:

1. Start the publisher service for your desired network
2. Run the consumer service to process the data
3. Start the webserver to expose the processed data via WebSocket

## 📇 Code conventions

We enforce some conventions to ensure code quality, sustainability, and maintainability. The following tools help us with that:

- [Conventional Commits](https://www.conventionalcommits.org/en/v1.0.0/) - Ensures that commit messages are clear and understandable.
- [Pre-commit](https://pre-commit.com/) - Ensures that the code is formatted and linted before being committed.
- [Commitlint](https://commitlint.js.org/) - Lints commit messages to ensure they follow the Conventional Commits specification.

### 📝 Writing your Commits & Pull Requests

When creating a commit, please follow the [Conventional Commits](https://www.conventionalcommits.org/en/v1.0.0/) specification. Use `category(scope or module): message` in your commit message with one of the following categories:

- `build`: Changes regarding the build of the software, dependencies, or the addition of new dependencies.
- `ci`: Changes regarding the configuration of continuous integration (e.g., GitHub Actions, CI systems).
- `docs`: Changes to existing documentation or creation of new documentation (e.g., README, usage docs).
- `feat`: All changes that introduce completely new code or new features.
- `fix`: Changes that fix a bug (ideally referencing an issue if present).
- `perf`: Changes that improve the performance of the software.
- `refactor`: Any code-related change that is not a fix or a feature.
- `test`: Changes regarding tests (adding new tests or changing existing ones).

This is a general rule used for commits. When you are creating a PR, ensure that the title follows the same pattern, but in terms of PR, the scope is a mandatory field. That's the scopes allowed at the moment:

- `repo`: Changes that affect a global scope of the repository.
- `release`: Scoped used for automatic release pull requests.
- `core`: Changes that affect the core package.
- `publisher`: Changes that affect the publisher package.
- `fuel-streams`: Changes that affect the fuel-streams package.
- `benches`: Changes related to benchmarks.
- `deps`: Changes related to dependencies.
- `macros`: Changes that affect the macros package.

## 🚀 Running Local Cluster

The project includes support for running a local Kubernetes cluster using [Minikube](https://minikube.sigs.k8s.io/docs/start/) for development and testing. Here's a quick guide to get started:

1. Setup Minikube cluster:

```sh
make minikube-setup
make minikube-start
```

For detailed information about the necessary tools to install, cluster configuration, deployment options, and troubleshooting, please refer to the [Cluster Documentation](./cluster/README.md).

## 📬 Open a Pull Request

1. Fork this repository and clone your fork.
2. Create a new branch out of the `main` branch with the naming convention `<username>/<category>/<branch-name>`.
3. Make and commit your changes following the conventions described above.
4. Ensure the title of your PR is clear, concise, and follows the pattern `<category(scope): message>`.
5. Ensure pre-commit checks pass by running `make lint`.
6. Push your changes and open a pull request.

## 🛠 Troubleshooting

If you encounter any issues while setting up or contributing to the project, here are some common problems and their solutions:

1. **Pre-commit hooks failing**: Ensure you've installed all the required dependencies and run `make setup`. If issues persist, try running `pre-commit run --all-files` to see detailed error messages.

<<<<<<< HEAD
2. **Build failures**: Make sure you're using the latest stable Rust version and the correct nightly version. You can update Rust using `rustup update stable` and `rustup update nightly-2025-01-24`.
=======
2. **Build failures**: Make sure you're using the latest stable Rust version (1.84.0) and the correct nightly version (nightly-2025-01-24). You can update Rust using `rustup update stable` and `rustup update nightly-2025-01-24`.
>>>>>>> 30abfc5b

3. **Test failures**: If specific tests are failing, try running them in isolation to see if it's a concurrency issue. Use `RUST_BACKTRACE=1` to get more detailed error information.

4. **Docker issues**: If you encounter Docker-related issues, try:

    - Ensuring Docker daemon is running
    - Running `docker system prune` to clean up unused resources
    - Checking Docker logs with `docker logs <container-name>`

5. **Database issues**: If you encounter database problems:
    - Ensure PostgreSQL is running with `make start-docker`
    - Reset the database with `make reset-db`
    - Check database logs with `docker logs <postgres-container-name>`

If you encounter any other issues not listed here, please open an issue on the GitHub repository.

## 📚 Additional Resources

- [Rust Documentation](https://doc.rust-lang.org/book/)
- [Fuel Labs Documentation](https://docs.fuel.network/)
- [NATS Documentation](https://docs.nats.io/)
- [Kubernetes Documentation](https://kubernetes.io/docs/)
- [Tilt Documentation](https://docs.tilt.dev/)

We appreciate your contributions to the Fuel Data Systems project!<|MERGE_RESOLUTION|>--- conflicted
+++ resolved
@@ -6,15 +6,10 @@
 
 Most projects under the umbrella of data systems are written in Rust, so we prefer using Rust tooling and community standards. Ensure you have the following tools installed:
 
-<<<<<<< HEAD
-- [Rust](https://www.rust-lang.org/tools/install) (latest stable version recommended)
-- [Rust Nightly](https://rust-lang.github.io/rustup/concepts/channels.html) (version nightly-2025-01-24)
-=======
 - [Rust](https://www.rust-lang.org/tools/install) (version 1.84.0)
 - [Rust Nightly](https://rust-lang.github.io/rustup/concepts/channels.html) (version nightly-2025-01-24)
 - [NodeJS](https://nodejs.org/en/download/) (version >=22.11.0)
 - [PNPM](https://pnpm.io/installation) (version 10.0.0)
->>>>>>> 30abfc5b
 - [Make](https://www.gnu.org/software/make/)
 - [Pre-commit](https://pre-commit.com/#install)
 - [NATS](https://nats.io/download/)
@@ -335,11 +330,7 @@
 
 1. **Pre-commit hooks failing**: Ensure you've installed all the required dependencies and run `make setup`. If issues persist, try running `pre-commit run --all-files` to see detailed error messages.
 
-<<<<<<< HEAD
-2. **Build failures**: Make sure you're using the latest stable Rust version and the correct nightly version. You can update Rust using `rustup update stable` and `rustup update nightly-2025-01-24`.
-=======
 2. **Build failures**: Make sure you're using the latest stable Rust version (1.84.0) and the correct nightly version (nightly-2025-01-24). You can update Rust using `rustup update stable` and `rustup update nightly-2025-01-24`.
->>>>>>> 30abfc5b
 
 3. **Test failures**: If specific tests are failing, try running them in isolation to see if it's a concurrency issue. Use `RUST_BACKTRACE=1` to get more detailed error information.
 
