--- conflicted
+++ resolved
@@ -33,7 +33,7 @@
 MODE=${MODE:-"profiling"}
 PORT=${PORT:-"4004"}
 TELEMETRY_PORT=${TELEMETRY_PORT:-"8080"}
-PACKAGE=${PACKAGE:-"fuel-streams-publisher"}
+PACKAGE=${PACKAGE:-"sv-emitter"}
 
 while [[ "$#" -gt 0 ]]; do
     case $1 in
@@ -105,16 +105,14 @@
     "--keypair" "${KEYPAIR}"
     "--relayer" "${RELAYER}"
     "--ip=0.0.0.0"
-<<<<<<< HEAD
-    "--service-name" "fuel-${NETWORK}-node"
-    "--db-path" "./cluster/docker/db-${NETWORK}"
-    "--snapshot" "./cluster/chain-config/${NETWORK}"
-=======
->>>>>>> ad5a3af8
     "--port" "${PORT}"
     "--peering-port" "30333"
     "--db-path" "./cluster/docker/db-${NETWORK}"
     "--snapshot" "./cluster/chain-config/${NETWORK}"
+    "--nats-url" "nats://localhost:4222"
+    "--port" "${PORT}"
+    "--telemetry-port" "${TELEMETRY_PORT}"
+    "--peering-port" "30333"
     "--utxo-validation"
     "--poa-instant" "false"
     "--enable-p2p"
