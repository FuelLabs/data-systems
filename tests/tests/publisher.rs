use std::{collections::HashMap, sync::Arc};

use fuel_core::combined_database::CombinedDatabase;
use fuel_core_importer::ImporterResult;
use fuel_core_types::{
    blockchain::SealedBlock,
    fuel_tx::{Bytes32, ContractId},
};
use fuel_streams_core::{
    blocks::BlocksSubject,
    nats::{NatsClient, NatsClientOpts},
    prelude::*,
    receipts::ReceiptsCallSubject,
    types::ImportResult,
};
use fuel_streams_publisher::{FuelCoreLike, Publisher};
use tokio::sync::{broadcast, broadcast::Receiver};

struct TestFuelCore {
    chain_id: ChainId,
    database: CombinedDatabase,
    blocks_subscription: Receiver<fuel_core_importer::ImporterResult>,
    receipts: Option<Vec<Receipt>>,
}

impl TestFuelCore {
    fn default(
        blocks_subscription: Receiver<fuel_core_importer::ImporterResult>,
    ) -> Self {
        Self {
            chain_id: ChainId::default(),
            database: CombinedDatabase::default(),
            blocks_subscription,
            receipts: None,
        }
    }
    fn with_receipts(mut self, receipts: Vec<Receipt>) -> Self {
        self.receipts = Some(receipts);
        self
    }
    fn boxed(self) -> Box<Self> {
        Box::new(self)
    }
}

#[async_trait::async_trait]
impl FuelCoreLike for TestFuelCore {
    fn chain_id(&self) -> &ChainId {
        &self.chain_id
    }

    fn database(&self) -> &CombinedDatabase {
        &self.database
    }

    fn blocks_subscription(
        &mut self,
    ) -> &mut Receiver<fuel_core_importer::ImporterResult> {
        &mut self.blocks_subscription
    }

    fn get_receipts(
        &self,
        _tx_id: &Bytes32,
    ) -> anyhow::Result<Option<Vec<Receipt>>> {
        Ok(self.receipts.clone())
    }
}

#[tokio::test]
async fn doesnt_publish_any_message_when_no_block_has_been_mined() {
<<<<<<< HEAD
    let (blocks_subscriber, blocks_subscription) =
        broadcast::channel::<ImporterResult>(1);

    let publisher = Publisher::default_with_publisher(
        &nats_client().await,
        blocks_subscription,
    )
    .await
    .unwrap();

    drop(blocks_subscriber);
=======
    let (_, blocks_subscription) = broadcast::channel::<ImporterResult>(1);
    let fuel_core = TestFuelCore::default(blocks_subscription).boxed();

    let publisher = Publisher::new(&nats_client().await, fuel_core).await;
>>>>>>> 103625b5
    let publisher = publisher.run().await.unwrap();

    assert!(publisher.get_streams().is_empty().await);
}

#[tokio::test]
async fn publishes_a_block_message_when_a_single_block_has_been_mined() {
    let (blocks_subscriber, blocks_subscription) =
        broadcast::channel::<ImporterResult>(1);

    let block = ImporterResult {
        shared_result: Arc::new(ImportResult::default()),
        changes: Arc::new(HashMap::new()),
    };
    let _ = blocks_subscriber.send(block);

    // manually drop blocks to ensure `blocks_subscription` completes
    let _ = blocks_subscriber.clone();
    drop(blocks_subscriber);

    let fuel_core = TestFuelCore::default(blocks_subscription).boxed();
    let publisher = Publisher::new(&nats_client().await, fuel_core).await;
    let publisher = publisher.run().await.unwrap();

    assert!(publisher
        .get_streams()
        .blocks
        .get_last_published(BlocksSubject::WILDCARD)
        .await
        .is_ok_and(|result| result.is_some()));
}

#[tokio::test]
async fn publishes_transaction_for_each_published_block() {
    let (blocks_subscriber, blocks_subscription) =
        broadcast::channel::<ImporterResult>(1);

    let mut block_entity = Block::default();
    *block_entity.transactions_mut() = vec![Transaction::default_test_tx()];

    // publish block
    let block = ImporterResult {
        shared_result: Arc::new(ImportResult {
            sealed_block: SealedBlock {
                entity: block_entity,
                ..Default::default()
            },
            ..Default::default()
        }),
        changes: Arc::new(HashMap::new()),
    };
    let _ = blocks_subscriber.send(block);

    // manually drop blocks to ensure `blocks_subscription` completes
    let _ = blocks_subscriber.clone();
    drop(blocks_subscriber);

    let fuel_core = TestFuelCore::default(blocks_subscription).boxed();
    let publisher = Publisher::new(&nats_client().await, fuel_core).await;
    let publisher = publisher.run().await.unwrap();

    assert!(publisher
        .get_streams()
        .transactions
        .get_last_published(TransactionsSubject::WILDCARD)
        .await
        .is_ok_and(|result| result.is_some()));
}

// TODO: Make test more randomized for receipts
#[tokio::test]
async fn publishes_receipts() {
    let (blocks_subscriber, blocks_subscription) =
        broadcast::channel::<ImporterResult>(1);

    let mut block_entity = Block::default();
    *block_entity.transactions_mut() = vec![Transaction::default_test_tx()];

    // publish block
    let block = ImporterResult {
        shared_result: Arc::new(ImportResult {
            sealed_block: SealedBlock {
                entity: block_entity,
                ..Default::default()
            },
            ..Default::default()
        }),
        changes: Arc::new(HashMap::new()),
    };
    let _ = blocks_subscriber.send(block);

    // manually drop blocks to ensure `blocks_subscription` completes
    let _ = blocks_subscriber.clone();
    drop(blocks_subscriber);

    let fuel_core = TestFuelCore::default(blocks_subscription)
        .with_receipts(vec![Receipt::Call {
            id: ContractId::default(),
            to: Default::default(),
            amount: 0,
            asset_id: Default::default(),
            gas: 0,
            param1: 0,
            param2: 0,
            pc: 0,
            is: 0,
        }])
        .boxed();
    let publisher = Publisher::new(&nats_client().await, fuel_core).await;

    let publisher = publisher.run().await.unwrap();

    assert!(publisher
        .get_streams()
        .receipts
        .get_last_published(ReceiptsCallSubject::WILDCARD)
        .await
        .is_ok_and(|result| result.is_some()));
}

async fn nats_client() -> NatsClient {
    const NATS_URL: &str = "nats://localhost:4222";
    let nats_client_opts =
        NatsClientOpts::admin_opts(NATS_URL).with_rdn_namespace();
    NatsClient::connect(&nats_client_opts)
        .await
        .expect("NATS connection failed")
}<|MERGE_RESOLUTION|>--- conflicted
+++ resolved
@@ -2,10 +2,7 @@
 
 use fuel_core::combined_database::CombinedDatabase;
 use fuel_core_importer::ImporterResult;
-use fuel_core_types::{
-    blockchain::SealedBlock,
-    fuel_tx::{Bytes32, ContractId},
-};
+use fuel_core_types::{blockchain::SealedBlock, fuel_tx::Bytes32};
 use fuel_streams_core::{
     blocks::BlocksSubject,
     nats::{NatsClient, NatsClientOpts},
@@ -14,6 +11,7 @@
     types::ImportResult,
 };
 use fuel_streams_publisher::{FuelCoreLike, Publisher};
+use fuel_tx::ContractId;
 use tokio::sync::{broadcast, broadcast::Receiver};
 
 struct TestFuelCore {
@@ -69,24 +67,13 @@
 
 #[tokio::test]
 async fn doesnt_publish_any_message_when_no_block_has_been_mined() {
-<<<<<<< HEAD
-    let (blocks_subscriber, blocks_subscription) =
-        broadcast::channel::<ImporterResult>(1);
-
-    let publisher = Publisher::default_with_publisher(
-        &nats_client().await,
-        blocks_subscription,
-    )
-    .await
-    .unwrap();
-
-    drop(blocks_subscriber);
-=======
     let (_, blocks_subscription) = broadcast::channel::<ImporterResult>(1);
     let fuel_core = TestFuelCore::default(blocks_subscription).boxed();
 
-    let publisher = Publisher::new(&nats_client().await, fuel_core).await;
->>>>>>> 103625b5
+    let publisher =
+        Publisher::default_with_publisher(&nats_client().await, fuel_core)
+            .await
+            .unwrap();
     let publisher = publisher.run().await.unwrap();
 
     assert!(publisher.get_streams().is_empty().await);
@@ -108,7 +95,10 @@
     drop(blocks_subscriber);
 
     let fuel_core = TestFuelCore::default(blocks_subscription).boxed();
-    let publisher = Publisher::new(&nats_client().await, fuel_core).await;
+    let publisher =
+        Publisher::default_with_publisher(&nats_client().await, fuel_core)
+            .await
+            .unwrap();
     let publisher = publisher.run().await.unwrap();
 
     assert!(publisher
@@ -145,7 +135,10 @@
     drop(blocks_subscriber);
 
     let fuel_core = TestFuelCore::default(blocks_subscription).boxed();
-    let publisher = Publisher::new(&nats_client().await, fuel_core).await;
+    let publisher =
+        Publisher::default_with_publisher(&nats_client().await, fuel_core)
+            .await
+            .unwrap();
     let publisher = publisher.run().await.unwrap();
 
     assert!(publisher
@@ -195,7 +188,10 @@
             is: 0,
         }])
         .boxed();
-    let publisher = Publisher::new(&nats_client().await, fuel_core).await;
+    let publisher =
+        Publisher::default_with_publisher(&nats_client().await, fuel_core)
+            .await
+            .unwrap();
 
     let publisher = publisher.run().await.unwrap();
 
