--- conflicted
+++ resolved
@@ -1,429 +1,416 @@
-use std::{collections::HashMap, sync::Arc};
-
-use fuel_core::{
-    combined_database::CombinedDatabase,
-    service::{Config, FuelService},
-    ShutdownListener,
-};
-use fuel_core_importer::ImporterResult;
-use fuel_core_types::blockchain::SealedBlock;
-use fuel_streams_core::prelude::*;
-use fuel_streams_publisher::{
-    publisher::shutdown::ShutdownController,
-<<<<<<< HEAD
-    shutdown::get_controller_and_token,
-    FuelCoreLike,
-=======
->>>>>>> ad5a3af8
-    Publisher,
-};
-use futures::StreamExt;
-use tokio::sync::broadcast::{self, Receiver, Sender};
-
-// TODO - Re-implement with `mockall` and `mock` macros
-struct TestFuelCore {
-    fuel_service: FuelService,
-    chain_id: FuelCoreChainId,
-    base_asset_id: FuelCoreAssetId,
-    database: CombinedDatabase,
-    blocks_broadcaster: Sender<fuel_core_importer::ImporterResult>,
-    receipts: Option<Vec<FuelCoreReceipt>>,
-}
-
-impl TestFuelCore {
-    fn default(
-        blocks_broadcaster: Sender<fuel_core_importer::ImporterResult>,
-    ) -> Self {
-        let mut shutdown = ShutdownListener::spawn();
-        let service = FuelService::new(
-            Default::default(),
-            Config::local_node(),
-            &mut shutdown,
-        )
-        .unwrap();
-        Self {
-            fuel_service: service,
-            chain_id: FuelCoreChainId::default(),
-            base_asset_id: FuelCoreAssetId::zeroed(),
-            database: CombinedDatabase::default(),
-            blocks_broadcaster,
-            receipts: None,
-        }
-    }
-    fn with_receipts(mut self, receipts: Vec<FuelCoreReceipt>) -> Self {
-        self.receipts = Some(receipts);
-        self
-    }
-    fn arc(self) -> Arc<Self> {
-        Arc::new(self)
-    }
-}
-
-#[async_trait::async_trait]
-impl FuelCoreLike for TestFuelCore {
-    async fn start(&self) -> anyhow::Result<()> {
-        Ok(())
-    }
-    fn is_started(&self) -> bool {
-        true
-    }
-    fn fuel_service(&self) -> &FuelService {
-        &self.fuel_service
-    }
-    async fn await_synced_at_least_once(
-        &self,
-        _historical: bool,
-    ) -> anyhow::Result<()> {
-        Ok(())
-    }
-    async fn stop(&self) {}
-
-    async fn await_offchain_db_sync(
-        &self,
-        _block_id: &FuelCoreBlockId,
-    ) -> anyhow::Result<()> {
-        Ok(())
-    }
-
-    fn base_asset_id(&self) -> &FuelCoreAssetId {
-        &self.base_asset_id
-    }
-    fn chain_id(&self) -> &FuelCoreChainId {
-        &self.chain_id
-    }
-
-    fn database(&self) -> &CombinedDatabase {
-        &self.database
-    }
-
-    fn blocks_subscription(
-        &self,
-    ) -> Receiver<fuel_core_importer::ImporterResult> {
-        self.blocks_broadcaster.subscribe()
-    }
-
-    fn get_receipts(
-        &self,
-        _tx_id: &FuelCoreBytes32,
-    ) -> anyhow::Result<Option<Vec<FuelCoreReceipt>>> {
-        Ok(self.receipts.clone())
-    }
-
-    fn get_tx_status(
-        &self,
-        _tx_id: &FuelCoreBytes32,
-    ) -> anyhow::Result<Option<FuelCoreTransactionStatus>> {
-        Ok(Some(FuelCoreTransactionStatus::Success {
-            receipts: self.receipts.clone().unwrap_or_default(),
-            block_height: 0.into(),
-            result: None,
-            time: FuelCoreTai64::now(),
-            total_gas: 0,
-            total_fee: 0,
-        }))
-    }
-}
-
-#[tokio::test(flavor = "multi_thread")]
-async fn doesnt_publish_any_message_when_no_block_has_been_mined() {
-    let (blocks_broadcaster, _) = broadcast::channel::<ImporterResult>(1);
-    let s3_client = Arc::new(S3Client::new_for_testing().await);
-    let publisher = new_publisher(blocks_broadcaster.clone(), &s3_client).await;
-
-    let shutdown_controller = start_publisher(&publisher).await;
-    stop_publisher(shutdown_controller).await;
-
-    assert!(publisher.get_fuel_streams().is_empty().await);
-}
-
-#[tokio::test(flavor = "multi_thread")]
-async fn publishes_a_block_message_when_a_single_block_has_been_mined() {
-    let (blocks_broadcaster, _) = broadcast::channel::<ImporterResult>(1);
-    let s3_client = Arc::new(S3Client::new_for_testing().await);
-    let publisher = new_publisher(blocks_broadcaster.clone(), &s3_client).await;
-
-    publish_block(&publisher, &blocks_broadcaster).await;
-
-    assert!(publisher
-        .get_fuel_streams()
-        .blocks()
-        .get_last_published(BlocksSubject::WILDCARD)
-        .await
-        .is_ok_and(|result| result.is_some()));
-    s3_client.cleanup_after_testing().await;
-}
-
-#[tokio::test(flavor = "multi_thread")]
-async fn publishes_transaction_for_each_published_block() {
-    let (blocks_broadcaster, _) = broadcast::channel::<ImporterResult>(1);
-    let s3_client = Arc::new(S3Client::new_for_testing().await);
-    let publisher = new_publisher(blocks_broadcaster.clone(), &s3_client).await;
-
-    publish_block(&publisher, &blocks_broadcaster).await;
-
-    assert!(publisher
-        .get_fuel_streams()
-        .transactions()
-        .get_last_published(TransactionsSubject::WILDCARD)
-        .await
-        .is_ok_and(|result| result.is_some()));
-    s3_client.cleanup_after_testing().await;
-}
-
-#[tokio::test(flavor = "multi_thread")]
-async fn publishes_receipts() {
-    let (blocks_broadcaster, _) = broadcast::channel::<ImporterResult>(1);
-
-    let receipts = [
-        FuelCoreReceipt::Call {
-            id: FuelCoreContractId::default(),
-            to: Default::default(),
-            amount: 0,
-            asset_id: Default::default(),
-            gas: 0,
-            param1: 0,
-            param2: 0,
-            pc: 0,
-            is: 0,
-        },
-        FuelCoreReceipt::Return {
-            id: FuelCoreContractId::default(),
-            val: 0,
-            pc: 0,
-            is: 0,
-        },
-        FuelCoreReceipt::ReturnData {
-            id: FuelCoreContractId::default(),
-            ptr: 0,
-            len: 0,
-            digest: FuelCoreBytes32::default(),
-            pc: 0,
-            is: 0,
-            data: None,
-        },
-        FuelCoreReceipt::Revert {
-            id: FuelCoreContractId::default(),
-            ra: 0,
-            pc: 0,
-            is: 0,
-        },
-        FuelCoreReceipt::Log {
-            id: FuelCoreContractId::default(),
-            ra: 0,
-            rb: 0,
-            rc: 0,
-            rd: 0,
-            pc: 0,
-            is: 0,
-        },
-        FuelCoreReceipt::LogData {
-            id: FuelCoreContractId::default(),
-            ra: 0,
-            rb: 0,
-            ptr: 0,
-            len: 0,
-            digest: FuelCoreBytes32::default(),
-            pc: 0,
-            is: 0,
-            data: None,
-        },
-        FuelCoreReceipt::Transfer {
-            id: FuelCoreContractId::default(),
-            to: FuelCoreContractId::default(),
-            amount: 0,
-            asset_id: FuelCoreAssetId::default(),
-            pc: 0,
-            is: 0,
-        },
-        FuelCoreReceipt::TransferOut {
-            id: FuelCoreContractId::default(),
-            to: FuelCoreAddress::default(),
-            amount: 0,
-            asset_id: FuelCoreAssetId::default(),
-            pc: 0,
-            is: 0,
-        },
-        FuelCoreReceipt::Mint {
-            sub_id: FuelCoreBytes32::default(),
-            contract_id: FuelCoreContractId::default(),
-            val: 0,
-            pc: 0,
-            is: 0,
-        },
-        FuelCoreReceipt::Burn {
-            sub_id: FuelCoreBytes32::default(),
-            contract_id: FuelCoreContractId::default(),
-            val: 0,
-            pc: 0,
-            is: 0,
-        },
-    ];
-
-    let fuel_core = TestFuelCore::default(blocks_broadcaster.clone())
-        .with_receipts(receipts.to_vec())
-        .arc();
-
-    let s3_client = Arc::new(S3Client::new_for_testing().await);
-    let publisher =
-        Publisher::new_for_testing(&nats_client().await, &s3_client, fuel_core)
-            .await
-            .unwrap();
-
-    publish_block(&publisher, &blocks_broadcaster).await;
-
-    let mut receipts_stream = publisher
-        .get_fuel_streams()
-        .receipts()
-        .catchup(10)
-        .await
-        .unwrap();
-
-    let expected_receipts: Vec<Receipt> =
-        receipts.iter().map(Into::into).collect();
-    let mut found_receipts = Vec::new();
-
-    while let Some(Some(receipt)) = receipts_stream.next().await {
-        found_receipts.push(receipt);
-    }
-
-<<<<<<< HEAD
-    s3_client.cleanup_after_testing().await;
-=======
-    assert_eq!(
-        found_receipts.len(),
-        expected_receipts.len(),
-        "Number of receipts doesn't match"
-    );
-
-    // Create sets of receipt identifiers
-    let found_ids: std::collections::HashSet<_> = found_receipts
-        .into_iter()
-        .map(|r| match r {
-            Receipt::Call(r) => r.id,
-            Receipt::Return(r) => r.id,
-            Receipt::ReturnData(r) => r.id,
-            Receipt::Revert(r) => r.id,
-            Receipt::Log(r) => r.id,
-            Receipt::LogData(r) => r.id,
-            Receipt::Transfer(r) => r.id,
-            Receipt::TransferOut(r) => r.id,
-            Receipt::Mint(r) => r.contract_id,
-            Receipt::Burn(r) => r.contract_id,
-            Receipt::Panic(r) => r.id,
-            _ => unreachable!(),
-        })
-        .collect();
-
-    let expected_ids: std::collections::HashSet<_> = expected_receipts
-        .into_iter()
-        .map(|r| match r {
-            Receipt::Call(r) => r.id,
-            Receipt::Return(r) => r.id,
-            Receipt::ReturnData(r) => r.id,
-            Receipt::Revert(r) => r.id,
-            Receipt::Log(r) => r.id,
-            Receipt::LogData(r) => r.id,
-            Receipt::Transfer(r) => r.id,
-            Receipt::TransferOut(r) => r.id,
-            Receipt::Mint(r) => r.contract_id,
-            Receipt::Burn(r) => r.contract_id,
-            Receipt::Panic(r) => r.id,
-            _ => unreachable!(),
-        })
-        .collect();
-
-    assert_eq!(
-        found_ids, expected_ids,
-        "Published receipt IDs don't match expected IDs"
-    );
->>>>>>> ad5a3af8
-}
-
-#[tokio::test(flavor = "multi_thread")]
-async fn publishes_inputs() {
-    let (blocks_broadcaster, _) = broadcast::channel::<ImporterResult>(1);
-    let s3_client = Arc::new(S3Client::new_for_testing().await);
-    let publisher = new_publisher(blocks_broadcaster.clone(), &s3_client).await;
-
-    publish_block(&publisher, &blocks_broadcaster).await;
-
-    assert!(publisher
-        .get_fuel_streams()
-        .inputs()
-        .get_last_published(InputsByIdSubject::WILDCARD)
-        .await
-        .is_ok_and(|result| result.is_some()));
-    s3_client.cleanup_after_testing().await;
-}
-
-async fn new_publisher(
-    broadcaster: Sender<ImporterResult>,
-    s3_client: &Arc<S3Client>,
-) -> Publisher {
-    let fuel_core = TestFuelCore::default(broadcaster).arc();
-    Publisher::new_for_testing(&nats_client().await, s3_client, fuel_core)
-        .await
-        .unwrap()
-}
-
-async fn publish_block(
-    publisher: &Publisher,
-    blocks_broadcaster: &Sender<ImporterResult>,
-) {
-    let shutdown_controller = start_publisher(publisher).await;
-    send_block(blocks_broadcaster);
-    stop_publisher(shutdown_controller).await;
-}
-
-async fn start_publisher(publisher: &Publisher) -> ShutdownController {
-    let (shutdown_controller, shutdown_token) = get_controller_and_token();
-    tokio::spawn({
-        let publisher = publisher.clone();
-        async move {
-            publisher.run(shutdown_token, true).await.unwrap();
-        }
-    });
-    wait_for_publisher_to_start().await;
-    shutdown_controller
-}
-async fn stop_publisher(shutdown_controller: ShutdownController) {
-    wait_for_publisher_to_process_block().await;
-
-    assert!(shutdown_controller.initiate_shutdown().is_ok());
-}
-
-async fn wait_for_publisher_to_start() {
-    tokio::time::sleep(std::time::Duration::from_secs(1)).await;
-}
-async fn wait_for_publisher_to_process_block() {
-    tokio::time::sleep(std::time::Duration::from_secs(1)).await;
-}
-
-fn send_block(broadcaster: &Sender<ImporterResult>) {
-    let block = create_test_block();
-    assert!(broadcaster.send(block).is_ok());
-}
-fn create_test_block() -> ImporterResult {
-    let mut block_entity = FuelCoreBlock::default();
-    let tx = FuelCoreTransaction::default_test_tx();
-
-    *block_entity.transactions_mut() = vec![tx];
-
-    ImporterResult {
-        shared_result: Arc::new(FuelCoreImportResult {
-            sealed_block: SealedBlock {
-                entity: block_entity,
-                ..Default::default()
-            },
-            ..Default::default()
-        }),
-        changes: Arc::new(HashMap::new()),
-    }
-}
-
-async fn nats_client() -> NatsClient {
-    let opts = NatsClientOpts::admin_opts().with_rdn_namespace();
-    NatsClient::connect(&opts)
-        .await
-        .expect("NATS connection failed")
-}+// use std::{collections::HashMap, sync::Arc};
+
+// use fuel_core::{
+//     combined_database::CombinedDatabase,
+//     service::{Config, FuelService},
+//     ShutdownListener,
+// };
+// use fuel_core_importer::ImporterResult;
+// use fuel_core_types::blockchain::SealedBlock;
+// use fuel_streams_core::prelude::*;
+// use tokio::sync::broadcast::{self, Receiver, Sender};
+
+// // TODO - Re-implement with `mockall` and `mock` macros
+// struct TestFuelCore {
+//     fuel_service: FuelService,
+//     chain_id: FuelCoreChainId,
+//     base_asset_id: FuelCoreAssetId,
+//     database: CombinedDatabase,
+//     blocks_broadcaster: Sender<fuel_core_importer::ImporterResult>,
+//     receipts: Option<Vec<FuelCoreReceipt>>,
+// }
+
+// impl TestFuelCore {
+//     fn default(
+//         blocks_broadcaster: Sender<fuel_core_importer::ImporterResult>,
+//     ) -> Self {
+//         let mut shutdown = ShutdownListener::spawn();
+//         let service = FuelService::new(
+//             Default::default(),
+//             Config::local_node(),
+//             &mut shutdown,
+//         )
+//         .unwrap();
+//         Self {
+//             fuel_service: service,
+//             chain_id: FuelCoreChainId::default(),
+//             base_asset_id: FuelCoreAssetId::zeroed(),
+//             database: CombinedDatabase::default(),
+//             blocks_broadcaster,
+//             receipts: None,
+//         }
+//     }
+//     fn with_receipts(mut self, receipts: Vec<FuelCoreReceipt>) -> Self {
+//         self.receipts = Some(receipts);
+//         self
+//     }
+//     fn arc(self) -> Arc<Self> {
+//         Arc::new(self)
+//     }
+// }
+
+// #[async_trait::async_trait]
+// impl FuelCoreLike for TestFuelCore {
+//     async fn start(&self) -> anyhow::Result<()> {
+//         Ok(())
+//     }
+//     fn is_started(&self) -> bool {
+//         true
+//     }
+//     fn fuel_service(&self) -> &FuelService {
+//         &self.fuel_service
+//     }
+//     async fn await_synced_at_least_once(
+//         &self,
+//         _historical: bool,
+//     ) -> anyhow::Result<()> {
+//         Ok(())
+//     }
+//     async fn stop(&self) {}
+
+//     async fn await_offchain_db_sync(
+//         &self,
+//         _block_id: &FuelCoreBlockId,
+//     ) -> anyhow::Result<()> {
+//         Ok(())
+//     }
+
+//     fn base_asset_id(&self) -> &FuelCoreAssetId {
+//         &self.base_asset_id
+//     }
+//     fn chain_id(&self) -> &FuelCoreChainId {
+//         &self.chain_id
+//     }
+
+//     fn database(&self) -> &CombinedDatabase {
+//         &self.database
+//     }
+
+//     fn blocks_subscription(
+//         &self,
+//     ) -> Receiver<fuel_core_importer::ImporterResult> {
+//         self.blocks_broadcaster.subscribe()
+//     }
+
+//     fn get_receipts(
+//         &self,
+//         _tx_id: &FuelCoreBytes32,
+//     ) -> anyhow::Result<Option<Vec<FuelCoreReceipt>>> {
+//         Ok(self.receipts.clone())
+//     }
+
+//     fn get_tx_status(
+//         &self,
+//         _tx_id: &FuelCoreBytes32,
+//     ) -> anyhow::Result<Option<FuelCoreTransactionStatus>> {
+//         Ok(Some(FuelCoreTransactionStatus::Success {
+//             receipts: self.receipts.clone().unwrap_or_default(),
+//             block_height: 0.into(),
+//             result: None,
+//             time: FuelCoreTai64::now(),
+//             total_gas: 0,
+//             total_fee: 0,
+//         }))
+//     }
+// }
+
+// #[tokio::test(flavor = "multi_thread")]
+// async fn doesnt_publish_any_message_when_no_block_has_been_mined() {
+//     let (blocks_broadcaster, _) = broadcast::channel::<ImporterResult>(1);
+//     let s3_client = Arc::new(S3Client::new_for_testing().await);
+//     let publisher = new_publisher(blocks_broadcaster.clone(), &s3_client).await;
+
+//     let shutdown_controller = start_publisher(&publisher).await;
+//     stop_publisher(shutdown_controller).await;
+
+//     assert!(publisher.get_fuel_streams().is_empty().await);
+// }
+
+// #[tokio::test(flavor = "multi_thread")]
+// async fn publishes_a_block_message_when_a_single_block_has_been_mined() {
+//     let (blocks_broadcaster, _) = broadcast::channel::<ImporterResult>(1);
+//     let s3_client = Arc::new(S3Client::new_for_testing().await);
+//     let publisher = new_publisher(blocks_broadcaster.clone(), &s3_client).await;
+
+//     publish_block(&publisher, &blocks_broadcaster).await;
+
+//     assert!(publisher
+//         .get_fuel_streams()
+//         .blocks()
+//         .get_last_published(BlocksSubject::WILDCARD)
+//         .await
+//         .is_ok_and(|result| result.is_some()));
+//     s3_client.cleanup_after_testing().await;
+// }
+
+// #[tokio::test(flavor = "multi_thread")]
+// async fn publishes_transaction_for_each_published_block() {
+//     let (blocks_broadcaster, _) = broadcast::channel::<ImporterResult>(1);
+//     let s3_client = Arc::new(S3Client::new_for_testing().await);
+//     let publisher = new_publisher(blocks_broadcaster.clone(), &s3_client).await;
+
+//     publish_block(&publisher, &blocks_broadcaster).await;
+
+//     assert!(publisher
+//         .get_fuel_streams()
+//         .transactions()
+//         .get_last_published(TransactionsSubject::WILDCARD)
+//         .await
+//         .is_ok_and(|result| result.is_some()));
+//     s3_client.cleanup_after_testing().await;
+// }
+
+// #[tokio::test(flavor = "multi_thread")]
+// async fn publishes_receipts() {
+//     let (blocks_broadcaster, _) = broadcast::channel::<ImporterResult>(1);
+
+//     let receipts = [
+//         FuelCoreReceipt::Call {
+//             id: FuelCoreContractId::default(),
+//             to: Default::default(),
+//             amount: 0,
+//             asset_id: Default::default(),
+//             gas: 0,
+//             param1: 0,
+//             param2: 0,
+//             pc: 0,
+//             is: 0,
+//         },
+//         FuelCoreReceipt::Return {
+//             id: FuelCoreContractId::default(),
+//             val: 0,
+//             pc: 0,
+//             is: 0,
+//         },
+//         FuelCoreReceipt::ReturnData {
+//             id: FuelCoreContractId::default(),
+//             ptr: 0,
+//             len: 0,
+//             digest: FuelCoreBytes32::default(),
+//             pc: 0,
+//             is: 0,
+//             data: None,
+//         },
+//         FuelCoreReceipt::Revert {
+//             id: FuelCoreContractId::default(),
+//             ra: 0,
+//             pc: 0,
+//             is: 0,
+//         },
+//         FuelCoreReceipt::Log {
+//             id: FuelCoreContractId::default(),
+//             ra: 0,
+//             rb: 0,
+//             rc: 0,
+//             rd: 0,
+//             pc: 0,
+//             is: 0,
+//         },
+//         FuelCoreReceipt::LogData {
+//             id: FuelCoreContractId::default(),
+//             ra: 0,
+//             rb: 0,
+//             ptr: 0,
+//             len: 0,
+//             digest: FuelCoreBytes32::default(),
+//             pc: 0,
+//             is: 0,
+//             data: None,
+//         },
+//         FuelCoreReceipt::Transfer {
+//             id: FuelCoreContractId::default(),
+//             to: FuelCoreContractId::default(),
+//             amount: 0,
+//             asset_id: FuelCoreAssetId::default(),
+//             pc: 0,
+//             is: 0,
+//         },
+//         FuelCoreReceipt::TransferOut {
+//             id: FuelCoreContractId::default(),
+//             to: FuelCoreAddress::default(),
+//             amount: 0,
+//             asset_id: FuelCoreAssetId::default(),
+//             pc: 0,
+//             is: 0,
+//         },
+//         FuelCoreReceipt::Mint {
+//             sub_id: FuelCoreBytes32::default(),
+//             contract_id: FuelCoreContractId::default(),
+//             val: 0,
+//             pc: 0,
+//             is: 0,
+//         },
+//         FuelCoreReceipt::Burn {
+//             sub_id: FuelCoreBytes32::default(),
+//             contract_id: FuelCoreContractId::default(),
+//             val: 0,
+//             pc: 0,
+//             is: 0,
+//         },
+//     ];
+
+//     let fuel_core = TestFuelCore::default(blocks_broadcaster.clone())
+//         .with_receipts(receipts.to_vec())
+//         .arc();
+
+//     let s3_client = Arc::new(S3Client::new_for_testing().await);
+//     let publisher =
+//         Publisher::new_for_testing(&nats_client().await, &s3_client, fuel_core)
+//             .await
+//             .unwrap();
+
+//     publish_block(&publisher, &blocks_broadcaster).await;
+
+//     let mut receipts_stream = publisher
+//         .get_fuel_streams()
+//         .receipts()
+//         .catchup(10)
+//         .await
+//         .unwrap();
+
+//     let expected_receipts: Vec<Receipt> =
+//         receipts.iter().map(Into::into).collect();
+//     let mut found_receipts = Vec::new();
+
+//     while let Some(Some(receipt)) = receipts_stream.next().await {
+//         found_receipts.push(receipt);
+//     }
+//     assert_eq!(
+//         found_receipts.len(),
+//         expected_receipts.len(),
+//         "Number of receipts doesn't match"
+//     );
+
+//     // Create sets of receipt identifiers
+//     let found_ids: std::collections::HashSet<_> = found_receipts
+//         .into_iter()
+//         .map(|r| match r {
+//             Receipt::Call(r) => r.id,
+//             Receipt::Return(r) => r.id,
+//             Receipt::ReturnData(r) => r.id,
+//             Receipt::Revert(r) => r.id,
+//             Receipt::Log(r) => r.id,
+//             Receipt::LogData(r) => r.id,
+//             Receipt::Transfer(r) => r.id,
+//             Receipt::TransferOut(r) => r.id,
+//             Receipt::Mint(r) => r.contract_id,
+//             Receipt::Burn(r) => r.contract_id,
+//             Receipt::Panic(r) => r.id,
+//             _ => unreachable!(),
+//         })
+//         .collect();
+
+//     let expected_ids: std::collections::HashSet<_> = expected_receipts
+//         .into_iter()
+//         .map(|r| match r {
+//             Receipt::Call(r) => r.id,
+//             Receipt::Return(r) => r.id,
+//             Receipt::ReturnData(r) => r.id,
+//             Receipt::Revert(r) => r.id,
+//             Receipt::Log(r) => r.id,
+//             Receipt::LogData(r) => r.id,
+//             Receipt::Transfer(r) => r.id,
+//             Receipt::TransferOut(r) => r.id,
+//             Receipt::Mint(r) => r.contract_id,
+//             Receipt::Burn(r) => r.contract_id,
+//             Receipt::Panic(r) => r.id,
+//             _ => unreachable!(),
+//         })
+//         .collect();
+
+//     assert_eq!(
+//         found_ids, expected_ids,
+//         "Published receipt IDs don't match expected IDs"
+//     );
+
+//     s3_client.cleanup_after_testing().await;
+// }
+
+// #[tokio::test(flavor = "multi_thread")]
+// async fn publishes_inputs() {
+//     let (blocks_broadcaster, _) = broadcast::channel::<ImporterResult>(1);
+//     let s3_client = Arc::new(S3Client::new_for_testing().await);
+//     let publisher = new_publisher(blocks_broadcaster.clone(), &s3_client).await;
+
+//     publish_block(&publisher, &blocks_broadcaster).await;
+
+//     assert!(publisher
+//         .get_fuel_streams()
+//         .inputs()
+//         .get_last_published(InputsByIdSubject::WILDCARD)
+//         .await
+//         .is_ok_and(|result| result.is_some()));
+//     s3_client.cleanup_after_testing().await;
+// }
+
+// async fn new_publisher(
+//     broadcaster: Sender<ImporterResult>,
+//     s3_client: &Arc<S3Client>,
+// ) -> Publisher {
+//     let fuel_core = TestFuelCore::default(broadcaster).arc();
+//     Publisher::new_for_testing(&nats_client().await, s3_client, fuel_core)
+//         .await
+//         .unwrap()
+// }
+
+// async fn publish_block(
+//     publisher: &Publisher,
+//     blocks_broadcaster: &Sender<ImporterResult>,
+// ) {
+//     let shutdown_controller = start_publisher(publisher).await;
+//     send_block(blocks_broadcaster);
+//     stop_publisher(shutdown_controller).await;
+// }
+
+// async fn start_publisher(publisher: &Publisher) -> ShutdownController {
+//     let (shutdown_controller, shutdown_token) = get_controller_and_token();
+//     tokio::spawn({
+//         let publisher = publisher.clone();
+//         async move {
+//             publisher.run(shutdown_token, true).await.unwrap();
+//         }
+//     });
+//     wait_for_publisher_to_start().await;
+//     shutdown_controller
+// }
+// async fn stop_publisher(shutdown_controller: ShutdownController) {
+//     wait_for_publisher_to_process_block().await;
+
+//     assert!(shutdown_controller.initiate_shutdown().is_ok());
+// }
+
+// async fn wait_for_publisher_to_start() {
+//     tokio::time::sleep(std::time::Duration::from_secs(1)).await;
+// }
+// async fn wait_for_publisher_to_process_block() {
+//     tokio::time::sleep(std::time::Duration::from_secs(1)).await;
+// }
+
+// fn send_block(broadcaster: &Sender<ImporterResult>) {
+//     let block = create_test_block();
+//     assert!(broadcaster.send(block).is_ok());
+// }
+// fn create_test_block() -> ImporterResult {
+//     let mut block_entity = FuelCoreBlock::default();
+//     let tx = FuelCoreTransaction::default_test_tx();
+
+//     *block_entity.transactions_mut() = vec![tx];
+
+//     ImporterResult {
+//         shared_result: Arc::new(FuelCoreImportResult {
+//             sealed_block: SealedBlock {
+//                 entity: block_entity,
+//                 ..Default::default()
+//             },
+//             ..Default::default()
+//         }),
+//         changes: Arc::new(HashMap::new()),
+//     }
+// }
+
+// async fn nats_client() -> NatsClient {
+//     let opts = NatsClientOpts::admin_opts().with_rdn_namespace();
+//     NatsClient::connect(&opts)
+//         .await
+//         .expect("NATS connection failed")
+// }