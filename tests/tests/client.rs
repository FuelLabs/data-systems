use std::collections::HashSet;

use fuel_streams::prelude::*;
use fuel_streams_core::prelude::*;
<<<<<<< HEAD
use futures::{future::BoxFuture, FutureExt, TryStreamExt};
use futures_util::future::try_join_all;
use rand::{distributions::Alphanumeric, Rng};
=======
use futures::{future::try_join_all, TryStreamExt};
>>>>>>> bc001abd
use streams_tests::server_setup;

fn gen_random_string(size: usize) -> String {
    rand::thread_rng()
        .sample_iter(&Alphanumeric)
        .take(size)
        .map(char::from)
        .collect()
}

#[tokio::test]
async fn conn_streams_has_required_streams() -> BoxedResult<()> {
    let (client, streams) = server_setup().await.unwrap();
    let mut context_streams = client.jetstream.stream_names();

    let mut names = HashSet::new();
    while let Some(name) = context_streams.try_next().await? {
        names.insert(name);
    }
    streams.blocks.assert_has_stream(&names).await;
    streams.transactions.assert_has_stream(&names).await;

    for name in names.iter() {
        let empty = streams.blocks.is_empty(name).await;
        assert!(empty, "stream must be empty after creation");
    }

    Ok(())
}

#[tokio::test]
async fn fuel_streams_client_connection() -> BoxedResult<()> {
    let opts = NatsClientOpts::admin_opts(NATS_URL);
    let client = NatsClient::connect(&opts).await?;
    assert!(client.is_connected());
    let client = Client::with_opts(&opts).await?;
    assert!(client.conn.is_connected());
    Ok(())
}

#[tokio::test]
async fn multiple_client_connections() -> BoxedResult<()> {
    let opts = NatsClientOpts::admin_opts(NATS_URL);
    let tasks: Vec<_> = (0..100)
        .map(|_| {
            let opts = opts.clone();
            async move {
                let client = Client::with_opts(&opts).await.unwrap();
                assert!(client.conn.is_connected());
                Ok::<(), NatsError>(())
            }
        })
        .collect();

    assert!(try_join_all(tasks).await.is_ok());
    Ok(())
}

#[tokio::test]
async fn public_user_cannot_create_streams() -> BoxedResult<()> {
    let opts = NatsClientOpts::public_opts(NATS_URL)
        .with_rdn_namespace()
        .with_timeout(1);
    let client = NatsClient::connect(&opts).await?;
    let (random_stream_title, random_subject) =
        (gen_random_string(6), gen_random_string(6));

    assert!(client
        .jetstream
        .create_stream(types::NatsStreamConfig {
            name: random_stream_title,
            subjects: vec![random_subject],
            ..Default::default()
        })
        .await
        .is_err());

    Ok(())
}

#[tokio::test]
async fn public_user_cannot_create_stores() -> BoxedResult<()> {
    let opts = NatsClientOpts::public_opts(NATS_URL)
        .with_rdn_namespace()
        .with_timeout(1);

    let random_bucket_title = gen_random_string(6);

    let client = NatsClient::connect(&opts).await?;
    assert!(client
        .jetstream
        .create_key_value(types::KvStoreConfig {
            bucket: random_bucket_title,
            ..Default::default()
        })
        .await
        .is_err());

    Ok(())
}

#[tokio::test]
async fn public_user_can_access_streams_after_created() {
    let opts = NatsClientOpts::new(NATS_URL)
        .with_rdn_namespace()
        .with_timeout(1);

    let admin_opts = opts.clone().with_role(NatsUserRole::Admin);
    assert!(NatsClient::connect(&admin_opts).await.is_ok());

    let public_opts = opts.clone().with_role(NatsUserRole::Public);
    assert!(NatsClient::connect(&public_opts).await.is_ok());
}

#[tokio::test]
async fn public_and_admin_user_can_access_streams_after_created(
) -> BoxedResult<()> {
    let admin_opts = NatsClientOpts::admin_opts(NATS_URL);
    let admin_tasks: Vec<BoxFuture<'_, Result<(), NatsError>>> = (0..100)
        .map(|_| {
            let opts: NatsClientOpts = admin_opts.clone();
            async move {
                let client = Client::with_opts(&opts).await.unwrap();
                assert!(client.conn.is_connected());
                Ok::<(), NatsError>(())
            }
            .boxed() // Convert the future to a BoxFuture
        })
        .collect();

    let public_opts = NatsClientOpts::public_opts(NATS_URL);
    let public_tasks: Vec<BoxFuture<'_, Result<(), NatsError>>> = (0..100)
        .map(|_| {
            let opts: NatsClientOpts = public_opts.clone();
            async move {
                let client = Client::with_opts(&opts).await.unwrap();
                assert!(client.conn.is_connected());
                Ok::<(), NatsError>(())
            }
            .boxed() // Convert the future to a BoxFuture
        })
        .collect();

    // Combine both vectors into one
    let mut all_tasks =
        Vec::with_capacity(admin_tasks.len() + public_tasks.len());
    all_tasks.extend(admin_tasks);
    all_tasks.extend(public_tasks);

    assert!(try_join_all(all_tasks).await.is_ok());
    Ok(())
}

#[tokio::test]
async fn admin_user_can_delete_stream() -> BoxedResult<()> {
    let opts = NatsClientOpts::admin_opts(NATS_URL)
        .with_rdn_namespace()
        .with_timeout(1);
    let client = NatsClient::connect(&opts).await?;

    let (random_stream_title, random_subject) =
        (gen_random_string(6), gen_random_string(6));

    client
        .jetstream
        .create_stream(types::NatsStreamConfig {
            name: random_stream_title.clone(),
            subjects: vec![random_subject],
            ..Default::default()
        })
        .await?;

    let status = client.jetstream.delete_stream(&random_stream_title).await?;
    assert!(status.success, "Stream must be deleted at this point");
    Ok(())
}

#[tokio::test]
async fn public_user_cannot_delete_stream() -> BoxedResult<()> {
    let opts = NatsClientOpts::admin_opts(NATS_URL)
        .with_rdn_namespace()
        .with_timeout(1);
    let client = NatsClient::connect(&opts).await?;

    let (random_stream_title, random_subject) =
        (gen_random_string(6), gen_random_string(6));

    client
        .jetstream
        .create_stream(types::NatsStreamConfig {
            name: random_stream_title.clone(),
            subjects: vec![random_subject],
            ..Default::default()
        })
        .await?;

    let public_opts = opts.clone().with_role(NatsUserRole::Public);
    let public_client = NatsClient::connect(&public_opts).await?;

    assert!(
        public_client
            .jetstream
            .delete_stream(&random_stream_title)
            .await
            .is_err(),
        "Stream must be deleted at this point"
    );
    Ok(())
}<|MERGE_RESOLUTION|>--- conflicted
+++ resolved
@@ -2,13 +2,12 @@
 
 use fuel_streams::prelude::*;
 use fuel_streams_core::prelude::*;
-<<<<<<< HEAD
-use futures::{future::BoxFuture, FutureExt, TryStreamExt};
-use futures_util::future::try_join_all;
+use futures::{
+    future::{try_join_all, BoxFuture},
+    FutureExt,
+    TryStreamExt,
+};
 use rand::{distributions::Alphanumeric, Rng};
-=======
-use futures::{future::try_join_all, TryStreamExt};
->>>>>>> bc001abd
 use streams_tests::server_setup;
 
 fn gen_random_string(size: usize) -> String {
@@ -107,6 +106,70 @@
         .await
         .is_err());
 
+    Ok(())
+}
+
+#[tokio::test]
+async fn public_user_cannot_delete_stores() -> BoxedResult<()> {
+    let opts = NatsClientOpts::admin_opts(NATS_URL)
+        .with_rdn_namespace()
+        .with_timeout(1);
+
+    let random_bucket_title = gen_random_string(6);
+
+    let client = NatsClient::connect(&opts).await?;
+    client
+        .jetstream
+        .create_key_value(types::KvStoreConfig {
+            bucket: random_bucket_title.clone(),
+            ..Default::default()
+        })
+        .await?;
+
+    let opts = NatsClientOpts::public_opts(NATS_URL)
+        .with_rdn_namespace()
+        .with_timeout(1);
+    let client = NatsClient::connect(&opts).await?;
+
+    assert!(client
+        .jetstream
+        .delete_key_value(&random_bucket_title)
+        .await
+        .is_err());
+
+    Ok(())
+}
+
+#[tokio::test]
+async fn public_user_cannot_delete_stream() -> BoxedResult<()> {
+    let opts = NatsClientOpts::admin_opts(NATS_URL)
+        .with_rdn_namespace()
+        .with_timeout(1);
+    let client = NatsClient::connect(&opts).await?;
+
+    let (random_stream_title, random_subject) =
+        (gen_random_string(6), gen_random_string(6));
+
+    client
+        .jetstream
+        .create_stream(types::NatsStreamConfig {
+            name: random_stream_title.clone(),
+            subjects: vec![random_subject],
+            ..Default::default()
+        })
+        .await?;
+
+    let public_opts = opts.clone().with_role(NatsUserRole::Public);
+    let public_client = NatsClient::connect(&public_opts).await?;
+
+    assert!(
+        public_client
+            .jetstream
+            .delete_stream(&random_stream_title)
+            .await
+            .is_err(),
+        "Stream must be deleted at this point"
+    );
     Ok(())
 }
 
@@ -135,7 +198,7 @@
                 assert!(client.conn.is_connected());
                 Ok::<(), NatsError>(())
             }
-            .boxed() // Convert the future to a BoxFuture
+            .boxed()
         })
         .collect();
 
@@ -148,7 +211,7 @@
                 assert!(client.conn.is_connected());
                 Ok::<(), NatsError>(())
             }
-            .boxed() // Convert the future to a BoxFuture
+            .boxed()
         })
         .collect();
 
@@ -187,34 +250,27 @@
 }
 
 #[tokio::test]
-async fn public_user_cannot_delete_stream() -> BoxedResult<()> {
-    let opts = NatsClientOpts::admin_opts(NATS_URL)
-        .with_rdn_namespace()
-        .with_timeout(1);
-    let client = NatsClient::connect(&opts).await?;
-
-    let (random_stream_title, random_subject) =
-        (gen_random_string(6), gen_random_string(6));
-
-    client
-        .jetstream
-        .create_stream(types::NatsStreamConfig {
-            name: random_stream_title.clone(),
-            subjects: vec![random_subject],
-            ..Default::default()
-        })
-        .await?;
-
-    let public_opts = opts.clone().with_role(NatsUserRole::Public);
-    let public_client = NatsClient::connect(&public_opts).await?;
-
-    assert!(
-        public_client
-            .jetstream
-            .delete_stream(&random_stream_title)
-            .await
-            .is_err(),
-        "Stream must be deleted at this point"
-    );
+async fn admin_user_can_delete_stores() -> BoxedResult<()> {
+    let opts = NatsClientOpts::admin_opts(NATS_URL)
+        .with_rdn_namespace()
+        .with_timeout(1);
+
+    let random_bucket_title = gen_random_string(6);
+
+    let client = NatsClient::connect(&opts).await?;
+    client
+        .jetstream
+        .create_key_value(types::KvStoreConfig {
+            bucket: random_bucket_title.clone(),
+            ..Default::default()
+        })
+        .await?;
+
+    assert!(client
+        .jetstream
+        .delete_key_value(&random_bucket_title)
+        .await
+        .is_ok());
+
     Ok(())
 }