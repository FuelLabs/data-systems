use std::{collections::HashSet, time::Duration};

use fuel_streams::prelude::*;
<<<<<<< HEAD
use fuel_streams_core::prelude::*;
use futures::{
    future::{try_join_all, BoxFuture},
    FutureExt,
    StreamExt,
    TryStreamExt,
};
use rand::{distributions::Alphanumeric, Rng};
use streams_tests::{publish_blocks, server_setup};
use tokio::time::timeout;

fn gen_random_string(size: usize) -> String {
    rand::thread_rng()
        .sample_iter(&Alphanumeric)
        .take(size)
        .map(char::from)
        .collect()
}
=======
use fuel_streams_core::prelude::{types, *};
use futures::{future::try_join_all, TryStreamExt};
use streams_tests::server_setup;
>>>>>>> 998f75c3

#[tokio::test]
async fn conn_streams_has_required_streams() -> BoxedResult<()> {
    let (client, streams) = server_setup().await.unwrap();
    let mut context_streams = client.jetstream.stream_names();

    let mut names = HashSet::new();
    while let Some(name) = context_streams.try_next().await? {
        names.insert(name);
    }
    streams.blocks.assert_has_stream(&names).await;
    streams.transactions.assert_has_stream(&names).await;

    for name in names.iter() {
        let empty = streams.blocks.is_empty(name).await;
        assert!(empty, "stream must be empty after creation");
    }
    Ok(())
}

#[tokio::test]
async fn fuel_streams_client_connection() -> BoxedResult<()> {
    let opts = NatsClientOpts::admin_opts(NATS_URL);
    let client = NatsClient::connect(&opts).await?;
    assert!(client.is_connected());
    let client = Client::with_opts(&opts).await?;
    assert!(client.conn.is_connected());
    Ok(())
}

#[tokio::test]
async fn multiple_client_connections() -> BoxedResult<()> {
    let opts = NatsClientOpts::admin_opts(NATS_URL);
    let tasks: Vec<_> = (0..100)
        .map(|_| {
            let opts = opts.clone();
            async move {
                let client = Client::with_opts(&opts).await.unwrap();
                assert!(client.conn.is_connected());
                Ok::<(), NatsError>(())
            }
        })
        .collect();

    assert!(try_join_all(tasks).await.is_ok());
    Ok(())
}

#[tokio::test]
async fn public_user_cannot_create_streams() -> BoxedResult<()> {
    let opts = NatsClientOpts::public_opts(NATS_URL)
        .with_rdn_namespace()
        .with_timeout(1);
    let client = NatsClient::connect(&opts).await?;
    let (random_stream_title, random_subject) =
        (gen_random_string(6), gen_random_string(6));

    assert!(client
        .jetstream
        .create_stream(types::NatsStreamConfig {
            name: random_stream_title,
            subjects: vec![random_subject],
            ..Default::default()
        })
        .await
        .is_err());

    Ok(())
}

#[tokio::test]
async fn public_user_cannot_create_stores() -> BoxedResult<()> {
    let opts = NatsClientOpts::public_opts(NATS_URL)
        .with_rdn_namespace()
        .with_timeout(1);

    let random_bucket_title = gen_random_string(6);

    let client = NatsClient::connect(&opts).await?;
    assert!(client
        .jetstream
        .create_key_value(types::KvStoreConfig {
            bucket: random_bucket_title,
            ..Default::default()
        })
        .await
        .is_err());

    Ok(())
}

#[tokio::test]
async fn public_user_cannot_delete_stores() -> BoxedResult<()> {
    let opts = NatsClientOpts::admin_opts(NATS_URL)
        .with_rdn_namespace()
        .with_timeout(1);

    let random_bucket_title = gen_random_string(6);

    let client = NatsClient::connect(&opts).await?;
    client
        .jetstream
        .create_key_value(types::KvStoreConfig {
            bucket: random_bucket_title.clone(),
            ..Default::default()
        })
        .await?;

    let opts = NatsClientOpts::public_opts(NATS_URL)
        .with_rdn_namespace()
        .with_timeout(1);
    let client = NatsClient::connect(&opts).await?;

    assert!(client
        .jetstream
        .delete_key_value(&random_bucket_title)
        .await
        .is_err());

    Ok(())
}

#[tokio::test]
async fn public_user_cannot_delete_stream() -> BoxedResult<()> {
    let opts = NatsClientOpts::admin_opts(NATS_URL)
        .with_rdn_namespace()
        .with_timeout(1);
    let client = NatsClient::connect(&opts).await?;

    let (random_stream_title, random_subject) =
        (gen_random_string(6), gen_random_string(6));

    client
        .jetstream
        .create_stream(types::NatsStreamConfig {
            name: random_stream_title.clone(),
            subjects: vec![random_subject],
            ..Default::default()
        })
        .await?;

    let public_opts = opts.clone().with_role(NatsUserRole::Public);
    let public_client = NatsClient::connect(&public_opts).await?;

    assert!(
        public_client
            .jetstream
            .delete_stream(&random_stream_title)
            .await
            .is_err(),
        "Stream must be deleted at this point"
    );

    Ok(())
}

#[tokio::test]
async fn public_user_can_access_streams_after_created() {
    let opts = NatsClientOpts::new(NATS_URL)
        .with_rdn_namespace()
        .with_timeout(1);

    let admin_opts = opts.clone().with_role(NatsUserRole::Admin);
    assert!(NatsClient::connect(&admin_opts).await.is_ok());

    let public_opts = opts.clone().with_role(NatsUserRole::Public);
    assert!(NatsClient::connect(&public_opts).await.is_ok());
}

#[tokio::test]
async fn public_and_admin_user_can_access_streams_after_created(
) -> BoxedResult<()> {
    let admin_opts = NatsClientOpts::admin_opts(NATS_URL);
    let admin_tasks: Vec<BoxFuture<'_, Result<(), NatsError>>> = (0..100)
        .map(|_| {
            let opts: NatsClientOpts = admin_opts.clone();
            async move {
                let client = Client::with_opts(&opts).await.unwrap();
                assert!(client.conn.is_connected());
                Ok::<(), NatsError>(())
            }
            .boxed()
        })
        .collect();

    let public_opts = NatsClientOpts::public_opts(NATS_URL);
    let public_tasks: Vec<BoxFuture<'_, Result<(), NatsError>>> = (0..100)
        .map(|_| {
            let opts: NatsClientOpts = public_opts.clone();
            async move {
                let client = Client::with_opts(&opts).await.unwrap();
                assert!(client.conn.is_connected());
                Ok::<(), NatsError>(())
            }
            .boxed()
        })
        .collect();

    // Combine both vectors into one
    let mut all_tasks =
        Vec::with_capacity(admin_tasks.len() + public_tasks.len());
    all_tasks.extend(admin_tasks);
    all_tasks.extend(public_tasks);

    assert!(try_join_all(all_tasks).await.is_ok());
    Ok(())
}

#[tokio::test]
async fn admin_user_can_delete_stream() -> BoxedResult<()> {
    let opts = NatsClientOpts::admin_opts(NATS_URL)
        .with_rdn_namespace()
        .with_timeout(1);
    let client = NatsClient::connect(&opts).await?;

    let (random_stream_title, random_subject) =
        (gen_random_string(6), gen_random_string(6));

    client
        .jetstream
        .create_stream(types::NatsStreamConfig {
            name: random_stream_title.clone(),
            subjects: vec![random_subject],
            ..Default::default()
        })
        .await?;

    let status = client.jetstream.delete_stream(&random_stream_title).await?;
    assert!(status.success, "Stream must be deleted at this point");

    Ok(())
}

#[tokio::test]
async fn admin_user_can_delete_stores() -> BoxedResult<()> {
    let opts = NatsClientOpts::admin_opts(NATS_URL)
        .with_rdn_namespace()
        .with_timeout(1);

    let random_bucket_title = gen_random_string(6);

    let client = NatsClient::connect(&opts).await?;
    client
        .jetstream
        .create_key_value(types::KvStoreConfig {
            bucket: random_bucket_title.clone(),
            ..Default::default()
        })
        .await?;

    assert!(client
        .jetstream
        .delete_key_value(&random_bucket_title)
        .await
        .is_ok());

    Ok(())
}

#[tokio::test]
async fn ensure_deduplication_when_publishing() -> BoxedResult<()> {
    let (conn, _) = server_setup().await.unwrap();
    let client = Client::with_opts(&conn.opts).await.unwrap();
    let stream = fuel_streams::Stream::<Block>::new(&client).await;
    let producer = Some(Address::zeroed());
    let const_block_height = 1001;
    let items =
        publish_blocks(stream.stream(), producer, Some(const_block_height))
            .unwrap()
            .0;

    let mut sub = stream.subscribe().await.unwrap().enumerate();
    let timeout_duration = Duration::from_secs(1);

    // ensure just one message was published
    'l: loop {
        match timeout(timeout_duration, sub.next()).await {
            Ok(Some((idx, entry))) => {
                assert!(entry.is_some());
                let decoded_msg = Block::decode_raw(entry.unwrap()).await;
                let (subject, block) = items[idx].to_owned();
                let height = *decoded_msg.data.header().consensus().height;
                assert_eq!(decoded_msg.subject, subject.parse());
                assert_eq!(decoded_msg.data, block);
                assert_eq!(height, const_block_height);
                assert!(idx < 1);
            }
            _ => {
                break 'l;
            }
        }
    }

    Ok(())
}<|MERGE_RESOLUTION|>--- conflicted
+++ resolved
@@ -1,8 +1,7 @@
 use std::{collections::HashSet, time::Duration};
 
 use fuel_streams::prelude::*;
-<<<<<<< HEAD
-use fuel_streams_core::prelude::*;
+use fuel_streams_core::prelude::{types, *};
 use futures::{
     future::{try_join_all, BoxFuture},
     FutureExt,
@@ -20,11 +19,6 @@
         .map(char::from)
         .collect()
 }
-=======
-use fuel_streams_core::prelude::{types, *};
-use futures::{future::try_join_all, TryStreamExt};
-use streams_tests::server_setup;
->>>>>>> 998f75c3
 
 #[tokio::test]
 async fn conn_streams_has_required_streams() -> BoxedResult<()> {
@@ -306,9 +300,9 @@
                 assert!(entry.is_some());
                 let decoded_msg = Block::decode_raw(entry.unwrap()).await;
                 let (subject, block) = items[idx].to_owned();
-                let height = *decoded_msg.data.header().consensus().height;
+                let height = *decoded_msg.payload.header().consensus().height;
                 assert_eq!(decoded_msg.subject, subject.parse());
-                assert_eq!(decoded_msg.data, block);
+                assert_eq!(decoded_msg.payload, block);
                 assert_eq!(height, const_block_height);
                 assert!(idx < 1);
             }
