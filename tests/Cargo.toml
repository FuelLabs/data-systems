--- conflicted
+++ resolved
@@ -17,25 +17,11 @@
 path = "tests/lib.rs"
 
 [dependencies]
-<<<<<<< HEAD
+fuel-core-importer = { workspace = true, features = ["test-helpers"] }
+fuel-core-types = { workspace = true }
 fuel-streams = { path = "../crates/fuel-streams", features = ["test-helpers"] }
 fuel-streams-core = { path = "../crates/fuel-streams-core", features = ["test-helpers"] }
-=======
-anyhow = { workspace = true }
-async-nats = { workspace = true }
-bytes = { workspace = true }
-fuel-core = { workspace = true }
-fuel-core-importer = { workspace = true, features = ["test-helpers"] }
-fuel-core-types = { workspace = true }
-fuel-data-parser = { path = "../crates/fuel-data-parser" }
-fuel-streams = { path = "../crates/fuel-streams", features = ["test-helpers"] }
-fuel-streams-core = { path = "../crates/fuel-streams-core", features = [
-    "test-helpers",
-] }
-fuel-streams-publisher = { path = "../crates/fuel-streams-publisher", features = [
-    "test-helpers",
-] }
->>>>>>> 8c2909dd
+fuel-streams-publisher = { path = "../crates/fuel-streams-publisher", features = ["test-helpers"] }
 futures = { workspace = true }
 tokio = { workspace = true, features = ["rt-multi-thread", "macros"] }
 
