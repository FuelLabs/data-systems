[package]
name = "streams-tests"
authors = { workspace = true }
keywords = { workspace = true }
edition = { workspace = true }
homepage = { workspace = true }
license = { workspace = true }
repository = { workspace = true }
version = { workspace = true }
rust-version = { workspace = true }
publish = false
autobenches = false
autotests = false

[[test]]
harness = true
name = "integration_tests"
path = "tests/lib.rs"

[dependencies]
fuel-core = { workspace = true, features = ["test-helpers"] }
<<<<<<< HEAD
=======
fuel-core-importer = { workspace = true, features = ["test-helpers"] }
fuel-core-types = { workspace = true, features = ["test-helpers"] }
>>>>>>> ad5a3af8
fuel-streams = { workspace = true, features = ["test-helpers"] }
fuel-streams-core = { workspace = true, features = ["test-helpers"] }
futures = { workspace = true }
rand = { workspace = true }
tokio = { workspace = true, features = ["rt-multi-thread", "macros", "test-util"] }

[dev-dependencies]
pretty_assertions = { workspace = true }<|MERGE_RESOLUTION|>--- conflicted
+++ resolved
@@ -19,15 +19,8 @@
 
 [dependencies]
 fuel-core = { workspace = true, features = ["test-helpers"] }
-<<<<<<< HEAD
-=======
-fuel-core-importer = { workspace = true, features = ["test-helpers"] }
-fuel-core-types = { workspace = true, features = ["test-helpers"] }
->>>>>>> ad5a3af8
 fuel-streams = { workspace = true, features = ["test-helpers"] }
 fuel-streams-core = { workspace = true, features = ["test-helpers"] }
-futures = { workspace = true }
-rand = { workspace = true }
 tokio = { workspace = true, features = ["rt-multi-thread", "macros", "test-util"] }
 
 [dev-dependencies]
