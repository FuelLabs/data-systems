--- conflicted
+++ resolved
@@ -16,6 +16,10 @@
 name = "integration_tests"
 path = "tests/lib.rs"
 
+[[bin]]
+name = "special_integration_tests"
+path = "src/main.rs"
+
 [dependencies]
 fuel-core-importer = { workspace = true, features = ["test-helpers"] }
 fuel-core-types = { workspace = true }
@@ -23,12 +27,7 @@
 fuel-streams-core = { workspace = true, features = ["test-helpers"] }
 fuel-streams-publisher = { workspace = true, features = ["test-helpers"] }
 futures = { workspace = true }
-<<<<<<< HEAD
-futures-util = { workspace = true }
-postcard = "1.0.8"
 rand = { workspace = true }
-=======
->>>>>>> bc001abd
 tokio = { workspace = true, features = ["rt-multi-thread", "macros"] }
 
 [dev-dependencies]
