--- conflicted
+++ resolved
@@ -10,7 +10,6 @@
 env:
   CARGO_TERM_COLOR: always
   CLICOLOR: 1
-  RUST_VERSION: 1.79.0
   RUST_NIGHTLY_VERSION: "nightly-2024-07-28"
   CI: true
 
@@ -53,12 +52,10 @@
     runs-on: ubuntu-latest
     steps:
       - uses: actions/checkout@v4
-      - name: Install Rust
-        uses: ./.github/actions/setup-rust
-<<<<<<< HEAD
-      - uses: Swatinem/rust-cache@v2
-=======
->>>>>>> b25b23eb
+
+      - name: Install Rust
+        uses: ./.github/actions/setup-rust
+
       - run: cargo update --workspace --locked
 
   pre-commit:
@@ -66,9 +63,12 @@
     runs-on: ubuntu-latest
     steps:
       - uses: actions/checkout@v4
-      - uses: ./.github/actions/setup-rust
+
+      - name: Install Rust
+        uses: ./.github/actions/setup-rust
         with:
           toolchain: ${{ env.RUST_NIGHTLY_VERSION }}
+
       - uses: actions/setup-python@v3
       - uses: pre-commit/action@v3.0.1
 
@@ -106,9 +106,9 @@
     runs-on: ubuntu-latest
     steps:
       - uses: actions/checkout@v4
-      - name: Install Rust
-        uses: ./.github/actions/setup-rust
-      - uses: Swatinem/rust-cache@v2
+
+      - name: Install Rust
+        uses: ./.github/actions/setup-rust
 
       - name: Publish crate check
         uses: katyo/publish-crates@v2
@@ -127,15 +127,11 @@
     runs-on: ubuntu-latest
     steps:
       - uses: actions/checkout@v4
-      - name: Install Rust
-        uses: ./.github/actions/setup-rust
-        with:
-          toolchain: stable
-
-<<<<<<< HEAD
-      - uses: Swatinem/rust-cache@v2
-        with:
-          cache-on-failure: true
+
+      - name: Install Rust
+        uses: ./.github/actions/setup-rust
+        with:
+          toolchain: ${{ env.RUST_NIGHTLY_VERSION }}
 
       - name: Check for typos
         uses: crate-ci/typos@master
@@ -149,25 +145,17 @@
       - name: Lint project
         run: make lint
 
-  test:
+  test-coverage:
     needs:
       - cargo-verifications
-    name: Cargo Tests
-=======
-      - name: Running linting
-        run: make lint
-
-  test-coverage:
     name: Test & Coverage
->>>>>>> b25b23eb
     runs-on: ubuntu-latest
     env:
       NATS_URL: nats://127.0.0.1:4222
       NATS_ADMIN_PASS: secret
       NATS_PUBLIC_PASS: secret
     steps:
-      - name: Checkout repository
-        uses: actions/checkout@v4
+      - uses: actions/checkout@v4
 
       - name: Create .env file with NATS environment variables
         run: |
@@ -177,13 +165,6 @@
 
       - name: Install Rust
         uses: ./.github/actions/setup-rust
-        with:
-<<<<<<< HEAD
-          toolchain: stable
-=======
-          toolchain: ${{ env.RUST_NIGHTLY_VERSION }}
-          target: x86_64-unknown-linux-gnu,wasm32-unknown-unknown
->>>>>>> b25b23eb
 
       - name: Start Nats
         run: |
@@ -268,7 +249,6 @@
       - name: Install Rust
         uses: ./.github/actions/setup-rust
         with:
-          toolchain: stable
           target: ${{ matrix.platform.target }}
           sscache: "false"
 
@@ -382,9 +362,6 @@
 
       - name: Install Rust Toolchain
         uses: dtolnay/rust-toolchain@master
-        with:
-          toolchain: ${{ env.RUST_VERSION }}
-          targets: wasm32-unknown-unknown
 
       - name: Publish Crate
         uses: FuelLabs/publish-crates@v1
