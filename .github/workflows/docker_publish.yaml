name: Build and publish Docker image

on:
  workflow_dispatch:
    inputs:
      image_type:
        description: "Choose which image to build (publisher/webserver/both)"
        required: true
        type: choice
        options:
          - publisher
          - webserver
          - both
        default: "both"
  push:
    branches:
      - main
  release:
    types:
      - published

permissions:
  contents: read
  packages: write

concurrency:
  group: ${{ github.workflow }}-${{ github.event.pull_request.number || github.ref }}
  cancel-in-progress: true

jobs:
  build-and-publish-image:
    runs-on: ubuntu-latest
    strategy:
      matrix:
        package:
          - name: fuel-streams-publisher
            image: cluster/docker/fuel-core.Dockerfile
          - name: sv-emitter
            image: cluster/docker/fuel-core.Dockerfile
          - name: sv-consumer
            image: cluster/docker/sv-consumer.Dockerfile
    steps:
      - uses: actions/checkout@v4

      - name: Get short SHA
        id: sha
        run: echo "short_sha=$(git rev-parse --short HEAD)" >> $GITHUB_OUTPUT

      - name: Build and push Docker for publisher
        if: github.event.inputs.image_type == 'publisher' || github.event.inputs.image_type == 'both'
          || github.event_name != 'workflow_dispatch'
        uses: ./.github/actions/docker-publish
        id: publish-fuel-streams-nats
        with:
          username: ${{ github.repository_owner }}
          password: ${{ secrets.GITHUB_TOKEN }}
<<<<<<< HEAD
          image: ghcr.io/fuellabs/fuel-streams-publisher
          dockerfile: cluster/docker/fuel-streams-publisher.Dockerfile

      - name: Build and push Docker for webserver
        if: github.event.inputs.image_type == 'webserver' || github.event.inputs.image_type == 'both'
          || github.event_name != 'workflow_dispatch'
        uses: ./.github/actions/docker-publish
        id: publish-fuel-webserver-nats
        with:
          username: ${{ github.repository_owner }}
          password: ${{ secrets.GITHUB_TOKEN }}
          image: ghcr.io/fuellabs/fuel-streams-ws
          dockerfile: cluster/docker/fuel-streams-ws.Dockerfile
=======
          image: ghcr.io/fuellabs/${{ matrix.package.name }}
          dockerfile: ${{ matrix.package.image }}
          build-args: |-
            PACKAGE_NAME=${{ matrix.package.name }}
>>>>>>> ad5a3af8
<|MERGE_RESOLUTION|>--- conflicted
+++ resolved
@@ -3,15 +3,16 @@
 on:
   workflow_dispatch:
     inputs:
-      image_type:
-        description: "Choose which image to build (publisher/webserver/both)"
+      service:
+        description: "Choose which service to build"
         required: true
         type: choice
         options:
-          - publisher
-          - webserver
-          - both
-        default: "both"
+          - sv-emitter
+          - sv-consumer
+          - fuel-streams-ws
+          - all
+        default: "all"
   push:
     branches:
       - main
@@ -33,44 +34,23 @@
     strategy:
       matrix:
         package:
-          - name: fuel-streams-publisher
-            image: cluster/docker/fuel-core.Dockerfile
           - name: sv-emitter
             image: cluster/docker/fuel-core.Dockerfile
           - name: sv-consumer
             image: cluster/docker/sv-consumer.Dockerfile
+          - name: fuel-streams-ws
+            image: cluster/docker/fuel-streams-ws.Dockerfile
     steps:
       - uses: actions/checkout@v4
 
-      - name: Get short SHA
-        id: sha
-        run: echo "short_sha=$(git rev-parse --short HEAD)" >> $GITHUB_OUTPUT
-
-      - name: Build and push Docker for publisher
-        if: github.event.inputs.image_type == 'publisher' || github.event.inputs.image_type == 'both'
-          || github.event_name != 'workflow_dispatch'
+      - name: Build and push Docker for ${{ matrix.package.name }}
         uses: ./.github/actions/docker-publish
-        id: publish-fuel-streams-nats
+        if: github.event_name != 'workflow_dispatch' || github.event.inputs.service == 'all' || github.event.inputs.service
+          == matrix.package.name
         with:
           username: ${{ github.repository_owner }}
           password: ${{ secrets.GITHUB_TOKEN }}
-<<<<<<< HEAD
-          image: ghcr.io/fuellabs/fuel-streams-publisher
-          dockerfile: cluster/docker/fuel-streams-publisher.Dockerfile
-
-      - name: Build and push Docker for webserver
-        if: github.event.inputs.image_type == 'webserver' || github.event.inputs.image_type == 'both'
-          || github.event_name != 'workflow_dispatch'
-        uses: ./.github/actions/docker-publish
-        id: publish-fuel-webserver-nats
-        with:
-          username: ${{ github.repository_owner }}
-          password: ${{ secrets.GITHUB_TOKEN }}
-          image: ghcr.io/fuellabs/fuel-streams-ws
-          dockerfile: cluster/docker/fuel-streams-ws.Dockerfile
-=======
           image: ghcr.io/fuellabs/${{ matrix.package.name }}
           dockerfile: ${{ matrix.package.image }}
           build-args: |-
-            PACKAGE_NAME=${{ matrix.package.name }}
->>>>>>> ad5a3af8
+            PACKAGE_NAME=${{ matrix.package.name }}