use std::time::Duration;

use async_nats::jetstream::context::Publish;
use bytes::Bytes;
use tracing::info;

use super::{
    types::{
        AsyncNatsStream,
        JetStreamConfig,
        JetStreamContext,
        NatsConsumer,
        PullConsumerConfig,
    },
    NatsError,
};
use crate::types::BoxedResult;

#[derive(Debug, Clone)]
pub struct NatsClient {
    pub url: String,
    pub conn_id: String,
    pub conn: async_nats::Client,
    pub jetstream: JetStreamContext,
}

impl NatsClient {
    pub async fn connect(
        url: &str,
        conn_id: &str,
        nkey: &str,
    ) -> Result<Self, NatsError> {
        let conn_id = conn_id.to_string();
        let conn = Self::create_conn(url, nkey).await?;
        let context = async_nats::jetstream::new(conn.to_owned());

        info!("Connected to NATS server at {}", url);
        Ok(Self {
            url: url.to_string(),
            conn_id,
            conn,
            jetstream: context,
        })
    }

    async fn create_conn(
        url: &str,
        nkey: &str,
    ) -> Result<async_nats::Client, NatsError> {
        let options = async_nats::ConnectOptions::new()
            .connection_timeout(Duration::from_secs(30))
            .max_reconnects(10);

        async_nats::connect_with_options(&url, options.nkey(nkey.to_string()))
            .await
            .map_err(|e| NatsError::ConnectError {
                url: url.to_owned(),
                source: e,
            })
    }

    pub fn validate_payload(
        &self,
        payload: &Bytes,
        subject_name: &str,
    ) -> Result<&Self, NatsError> {
        let payload_size = payload.len();
        let max_payload_size = self.conn.server_info().max_payload;
        if payload_size > max_payload_size {
            return Err(NatsError::PayloadTooLarge {
                subject: subject_name.to_string(),
                payload_size,
                max_payload_size,
            });
        }

        Ok(self)
    }

    pub async fn publish(
        &self,
        subject: String,
        payload: Bytes,
    ) -> BoxedResult<&Self> {
<<<<<<< HEAD
        let subject_prefixed = format!("{}.{subject}", self.conn_id);
        let publish_payload = Publish::build()
            .message_id(subject.to_string())
            .payload(payload);
        let ack_future = self
            .jetstream
            .send_publish(subject_prefixed, publish_payload)
=======
        let conn_id = self.clone().conn_id;
        let ack_future = self
            .jetstream
            .publish(format!("{conn_id}.{subject}"), payload)
>>>>>>> 137f084b
            .await?;
        ack_future.await?;
        Ok(self)
    }

    pub fn stream_name(&self, val: &str) -> String {
        let id = self.conn_id.clone();
        format!("{id}_stream:{val}")
    }

    pub fn consumer_name(&self, val: &str) -> String {
        let id = self.conn_id.clone();
        format!("{id}_consumer:{val}")
    }

    pub async fn create_stream(
        &self,
        name: &str,
        config: JetStreamConfig,
    ) -> Result<AsyncNatsStream, NatsError> {
        let name = self.stream_name(name);
        self.jetstream
            .get_or_create_stream(JetStreamConfig {
                name: name.clone(),
                ..config
            })
            .await
            .map_err(|e| NatsError::CreateStreamFailed {
                name: name.clone(),
                source: e,
            })
    }

    pub async fn create_pull_consumer(
        &self,
        name: &str,
        stream: &AsyncNatsStream,
        config: Option<PullConsumerConfig>,
    ) -> Result<NatsConsumer<PullConsumerConfig>, NatsError> {
        let name = self.consumer_name(name);
        stream
            .get_or_create_consumer(
                name.as_str(),
                PullConsumerConfig {
                    durable_name: Some(name.to_owned()),
                    ..config.unwrap_or_default()
                },
            )
            .await
            .map_err(|e| NatsError::CreateConsumerFailed { source: e })
    }
}

/// Tests helpers
impl NatsClient {
    #[cfg(any(test, feature = "test_helpers"))]
    pub async fn connect_when_testing(
        connection_id: Option<String>,
    ) -> Result<NatsClient, NatsError> {
        let host = "nats://localhost:4222".to_string();
        let url = &dotenvy::var("NATS_URL").unwrap_or(host);
        let nkey = dotenvy::var("NATS_NKEY_SEED").unwrap();
        let conn_id = if let Some(id) = connection_id {
            id
        } else {
            use rand::Rng;
            let mut rng = rand::thread_rng();
            let random_int: u32 = rng.gen();
            format!(r"connection-{random_int}")
        };

        NatsClient::connect(url, conn_id.as_str(), nkey.as_str()).await
    }
}

#[cfg(test)]
mod test {
    use super::*;

    #[tokio::test]
    async fn validate_payload_size() -> BoxedResult<()> {
        let client = NatsClient::connect_when_testing(None).await?;

        // Test with a payload within the size limit
        let small_payload = Bytes::from(vec![0; 100]);
        assert!(client
            .validate_payload(&small_payload, "test.subject")
            .is_ok());

        // Test with a payload exceeding the size limit
        let max_payload_size = client.conn.server_info().max_payload;
        let large_payload = Bytes::from(vec![0; max_payload_size + 1]);
        assert!(client
            .validate_payload(&large_payload, "test.subject")
            .is_err());

        Ok(())
    }

    #[tokio::test]
    async fn create_stream_and_consumer() -> BoxedResult<()> {
        let client = NatsClient::connect_when_testing(None).await?;
        let mut stream = client
            .create_stream("test_stream", JetStreamConfig::default())
            .await?;

        let stream_info = stream.info().await?;
        let name = stream_info.config.name.clone();
        assert_eq!(name, client.stream_name("test_stream"));

        let mut consumer = client
            .create_pull_consumer("test_consumer", &stream, None)
            .await?;

        let consumer_info = consumer.info().await?;
        let name = consumer_info.config.durable_name.clone().unwrap();
        assert_eq!(name, client.consumer_name("test_consumer"));

        Ok(())
    }
}<|MERGE_RESOLUTION|>--- conflicted
+++ resolved
@@ -82,20 +82,12 @@
         subject: String,
         payload: Bytes,
     ) -> BoxedResult<&Self> {
-<<<<<<< HEAD
         let subject_prefixed = format!("{}.{subject}", self.conn_id);
-        let publish_payload = Publish::build()
-            .message_id(subject.to_string())
-            .payload(payload);
+        let publish_payload =
+            Publish::build().message_id(subject).payload(payload);
         let ack_future = self
             .jetstream
             .send_publish(subject_prefixed, publish_payload)
-=======
-        let conn_id = self.clone().conn_id;
-        let ack_future = self
-            .jetstream
-            .publish(format!("{conn_id}.{subject}"), payload)
->>>>>>> 137f084b
             .await?;
         ack_future.await?;
         Ok(self)
