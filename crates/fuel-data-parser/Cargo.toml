[package]
name = "fuel-data-parser"
description = "A parser for Fuel blockchain data structures and formats"
authors = { workspace = true }
keywords = { workspace = true }
edition = { workspace = true }
homepage = { workspace = true }
license = { workspace = true }
repository = { workspace = true }
version = { workspace = true }

[dependencies]
async-compression = { version = "0.4.11", features = ["all"] }
async-trait = { workspace = true }
bincode = "1.3.3"
displaydoc = { workspace = true }
<<<<<<< HEAD
fuel-core-types = { workspace = true }
fuel-streams-macros = { workspace = true }
=======
lazy_static = "1.5"
>>>>>>> 6efc2a7b
paste = "1.0.15"
postcard = "1.0.8"
serde = { workspace = true }
serde_json = { workspace = true }
strum = { workspace = true, features = ["derive"] }
strum_macros = { workspace = true }
thiserror = { workspace = true }
tokio = { workspace = true }

[features]
default = []
test-helpers = []
bench-helpers = []<|MERGE_RESOLUTION|>--- conflicted
+++ resolved
@@ -14,12 +14,9 @@
 async-trait = { workspace = true }
 bincode = "1.3.3"
 displaydoc = { workspace = true }
-<<<<<<< HEAD
 fuel-core-types = { workspace = true }
 fuel-streams-macros = { workspace = true }
-=======
 lazy_static = "1.5"
->>>>>>> 6efc2a7b
 paste = "1.0.15"
 postcard = "1.0.8"
 serde = { workspace = true }
