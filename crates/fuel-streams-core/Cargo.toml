--- conflicted
+++ resolved
@@ -16,10 +16,6 @@
 async-trait = { workspace = true }
 chrono = { workspace = true }
 displaydoc = { workspace = true }
-<<<<<<< HEAD
-fuel-core-client = { workspace = true }
-=======
-dotenvy = { workspace = true }
 fuel-core = { workspace = true, default-features = false, features = [
     "p2p",
     "relayer",
@@ -32,7 +28,6 @@
     "rocksdb",
 ] }
 fuel-core-client = { workspace = true, default-features = false, features = ["std"] }
->>>>>>> ad5a3af8
 fuel-core-importer = { workspace = true }
 fuel-core-services = { workspace = true, default-features = false, features = ["test-helpers"] }
 fuel-core-storage = { workspace = true }
@@ -45,13 +40,11 @@
 hex = { workspace = true }
 pretty_assertions = { workspace = true, optional = true }
 serde = { workspace = true }
-<<<<<<< HEAD
+serde_json = { workspace = true }
 sha2 = { workspace = true }
-=======
-serde_json = { workspace = true }
->>>>>>> ad5a3af8
 thiserror = { workspace = true }
 tokio = { workspace = true }
+tracing = { workspace = true }
 
 [dev-dependencies]
 pretty_assertions = { workspace = true }
