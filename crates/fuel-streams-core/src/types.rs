use std::error::Error;

<<<<<<< HEAD
use fuel_core_types::services::txpool::TransactionStatus as FuelTransactionStatus;

pub use crate::nats::types as nats;
=======
pub use crate::{blocks::types::*, nats::types::*, transactions::types::*};
>>>>>>> 3c5ec436

// ------------------------------------------------------------------------
// General
// ------------------------------------------------------------------------

pub type BoxedResult<T> = Result<T, Box<dyn Error>>;
pub type Address = String;

// ------------------------------------------------------------------------
// Identifier
// ------------------------------------------------------------------------

#[derive(Debug, Clone)]
pub enum IdentifierKind {
    Address,
    ContractID,
    AssetID,
}

impl std::fmt::Display for IdentifierKind {
    fn fmt(&self, f: &mut std::fmt::Formatter<'_>) -> std::fmt::Result {
        let value: &'static str = match self {
            IdentifierKind::Address => "address",
            IdentifierKind::ContractID => "contract_id",
            IdentifierKind::AssetID => "asset_id",
        };
        write!(f, "{value}")
    }
<<<<<<< HEAD
}

// --------------------------------------------------------------------------------
// Transaction
// --------------------------------------------------------------------------------

#[derive(Debug, Clone)]
pub enum TransactionKind {
    Create,
    Mint,
    Script,
    Upgrade,
    Upload,
}

impl From<&Transaction> for TransactionKind {
    fn from(value: &Transaction) -> Self {
        match value {
            Transaction::Create(_) => TransactionKind::Create,
            Transaction::Mint(_) => TransactionKind::Mint,
            Transaction::Script(_) => TransactionKind::Script,
            Transaction::Upload(_) => TransactionKind::Upgrade,
            Transaction::Upgrade(_) => TransactionKind::Upgrade,
        }
    }
}

impl std::fmt::Display for TransactionKind {
    fn fmt(&self, f: &mut std::fmt::Formatter<'_>) -> std::fmt::Result {
        let value: &'static str = match self {
            TransactionKind::Create => "create",
            TransactionKind::Mint => "mint",
            TransactionKind::Script => "script",
            TransactionKind::Upgrade => "upgrade",
            TransactionKind::Upload => "upload",
        };
        write!(f, "{value}")
    }
}

#[derive(Debug, Clone)]
pub enum TransactionStatus {
    Failed,
    Submitted,
    SqueezedOut,
    Success,
}

impl From<FuelTransactionStatus> for TransactionStatus {
    fn from(value: FuelTransactionStatus) -> Self {
        match value {
            FuelTransactionStatus::Failed { .. } => TransactionStatus::Failed,
            FuelTransactionStatus::Submitted { .. } => {
                TransactionStatus::Submitted
            }
            FuelTransactionStatus::SqueezedOut { .. } => {
                TransactionStatus::SqueezedOut
            }
            FuelTransactionStatus::Success { .. } => TransactionStatus::Success,
        }
    }
}

impl std::fmt::Display for TransactionStatus {
    fn fmt(&self, f: &mut std::fmt::Formatter<'_>) -> std::fmt::Result {
        let value: &'static str = match self {
            TransactionStatus::Failed => "failed",
            TransactionStatus::Submitted => "submitted",
            TransactionStatus::SqueezedOut => "squeezed_out",
            TransactionStatus::Success => "success",
        };
        write!(f, "{value}")
    }
}

pub use fuel_core_types::{blockchain::block::Block, fuel_tx::Transaction};
=======
}
>>>>>>> 3c5ec436
<|MERGE_RESOLUTION|>--- conflicted
+++ resolved
@@ -1,12 +1,6 @@
 use std::error::Error;
 
-<<<<<<< HEAD
-use fuel_core_types::services::txpool::TransactionStatus as FuelTransactionStatus;
-
-pub use crate::nats::types as nats;
-=======
 pub use crate::{blocks::types::*, nats::types::*, transactions::types::*};
->>>>>>> 3c5ec436
 
 // ------------------------------------------------------------------------
 // General
@@ -35,83 +29,4 @@
         };
         write!(f, "{value}")
     }
-<<<<<<< HEAD
-}
-
-// --------------------------------------------------------------------------------
-// Transaction
-// --------------------------------------------------------------------------------
-
-#[derive(Debug, Clone)]
-pub enum TransactionKind {
-    Create,
-    Mint,
-    Script,
-    Upgrade,
-    Upload,
-}
-
-impl From<&Transaction> for TransactionKind {
-    fn from(value: &Transaction) -> Self {
-        match value {
-            Transaction::Create(_) => TransactionKind::Create,
-            Transaction::Mint(_) => TransactionKind::Mint,
-            Transaction::Script(_) => TransactionKind::Script,
-            Transaction::Upload(_) => TransactionKind::Upgrade,
-            Transaction::Upgrade(_) => TransactionKind::Upgrade,
-        }
-    }
-}
-
-impl std::fmt::Display for TransactionKind {
-    fn fmt(&self, f: &mut std::fmt::Formatter<'_>) -> std::fmt::Result {
-        let value: &'static str = match self {
-            TransactionKind::Create => "create",
-            TransactionKind::Mint => "mint",
-            TransactionKind::Script => "script",
-            TransactionKind::Upgrade => "upgrade",
-            TransactionKind::Upload => "upload",
-        };
-        write!(f, "{value}")
-    }
-}
-
-#[derive(Debug, Clone)]
-pub enum TransactionStatus {
-    Failed,
-    Submitted,
-    SqueezedOut,
-    Success,
-}
-
-impl From<FuelTransactionStatus> for TransactionStatus {
-    fn from(value: FuelTransactionStatus) -> Self {
-        match value {
-            FuelTransactionStatus::Failed { .. } => TransactionStatus::Failed,
-            FuelTransactionStatus::Submitted { .. } => {
-                TransactionStatus::Submitted
-            }
-            FuelTransactionStatus::SqueezedOut { .. } => {
-                TransactionStatus::SqueezedOut
-            }
-            FuelTransactionStatus::Success { .. } => TransactionStatus::Success,
-        }
-    }
-}
-
-impl std::fmt::Display for TransactionStatus {
-    fn fmt(&self, f: &mut std::fmt::Formatter<'_>) -> std::fmt::Result {
-        let value: &'static str = match self {
-            TransactionStatus::Failed => "failed",
-            TransactionStatus::Submitted => "submitted",
-            TransactionStatus::SqueezedOut => "squeezed_out",
-            TransactionStatus::Success => "success",
-        };
-        write!(f, "{value}")
-    }
-}
-
-pub use fuel_core_types::{blockchain::block::Block, fuel_tx::Transaction};
-=======
-}
->>>>>>> 3c5ec436
+}