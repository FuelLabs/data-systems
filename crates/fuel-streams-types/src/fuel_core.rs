--- conflicted
+++ resolved
@@ -186,11 +186,7 @@
         Ok((block, block_producer.into()))
     }
 
-<<<<<<< HEAD
-    fn get_sealed_block_by_height(
-=======
     fn get_sealed_block(
->>>>>>> 30abfc5b
         &self,
         block_height: crate::BlockHeight,
     ) -> Sealed<FuelCoreBlock> {
