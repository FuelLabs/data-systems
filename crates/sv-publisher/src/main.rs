--- conflicted
+++ resolved
@@ -9,23 +9,17 @@
 };
 use fuel_streams_core::{types::*, FuelCore, FuelCoreLike};
 use fuel_streams_executors::*;
-<<<<<<< HEAD
 use fuel_streams_store::{
     db::{Db, DbConnectionOpts},
     record::{DataEncoder, EncoderError, QueryOptions, Record},
 };
-use futures::StreamExt;
-use sv_publisher::{cli::Cli, shutdown::ShutdownController};
-=======
 use fuel_web_utils::{
     server::api::build_and_spawn_web_server,
-    shutdown::{shutdown_nats_with_timeout, ShutdownController},
+    shutdown::{shutdown_broker_with_timeout, ShutdownController},
     telemetry::Telemetry,
 };
 use futures::StreamExt;
 use sv_publisher::{cli::Cli, metrics::Metrics, state::ServerState};
-use thiserror::Error;
->>>>>>> 1440b757
 use tokio_util::sync::CancellationToken;
 
 #[derive(thiserror::Error, Debug)]
@@ -53,22 +47,16 @@
     let fuel_core: Arc<dyn FuelCoreLike> = FuelCore::new(config).await?;
     fuel_core.start().await?;
 
-<<<<<<< HEAD
     let db = setup_db(&cli.db_url).await?;
     let message_broker = setup_message_broker(&cli.nats_url).await?;
-=======
     let telemetry = Telemetry::new(None).await?;
     telemetry.start().await?;
 
-    let storage = setup_storage().await?;
-    let nats_client = setup_nats(&cli.nats_url).await?;
-
     let server_state =
-        ServerState::new(nats_client.clone(), Arc::clone(&telemetry));
+        ServerState::new(message_broker.clone(), Arc::clone(&telemetry));
     let server_handle =
         build_and_spawn_web_server(cli.port, server_state).await?;
 
->>>>>>> 1440b757
     let last_block_height = Arc::new(fuel_core.get_latest_block_height()?);
     let last_published = Arc::new(find_last_published_height(&db).await?);
     let shutdown = Arc::new(ShutdownController::new());
@@ -106,7 +94,7 @@
             tracing::info!("Stopping actix server ...");
             server_handle.stop(true).await;
             tracing::info!("Actix server stopped. Goodbye!");
-            shutdown_nats_with_timeout(&nats_client).await;
+            shutdown_broker_with_timeout(&message_broker).await;
         }
     }
 
@@ -199,18 +187,13 @@
                 let sealed_block = Arc::new(sealed_block);
                 let telemetry = telemetry.clone();
                 async move {
-<<<<<<< HEAD
-                    publish_block(&message_broker, &fuel_core, &sealed_block)
-                        .await
-=======
                     publish_block(
-                        &jetstream,
+                        &message_broker,
                         &fuel_core,
                         &sealed_block,
                         telemetry,
                     )
                     .await
->>>>>>> 1440b757
                 }
             })
             .buffered(100)
@@ -224,24 +207,21 @@
     message_broker: &Arc<dyn MessageBroker>,
     fuel_core: Arc<dyn FuelCoreLike>,
     token: CancellationToken,
-<<<<<<< HEAD
+    telemetry: Arc<Telemetry<Metrics>>,
 ) -> Result<(), PublishError> {
-=======
-    telemetry: Arc<Telemetry<Metrics>>,
-) -> Result<(), LiveBlockProcessingError> {
->>>>>>> 1440b757
     let mut subscription = fuel_core.blocks_subscription();
     while let Ok(data) = subscription.recv().await {
         if token.is_cancelled() {
             break;
         }
         let sealed_block = Arc::new(data.sealed_block.clone());
-<<<<<<< HEAD
-        publish_block(message_broker, &fuel_core, &sealed_block).await?;
-=======
-        publish_block(jetstream, &fuel_core, &sealed_block, telemetry.clone())
-            .await?;
->>>>>>> 1440b757
+        publish_block(
+            message_broker,
+            &fuel_core,
+            &sealed_block,
+            telemetry.clone(),
+        )
+        .await?;
     }
     Ok(())
 }
@@ -255,32 +235,19 @@
     let metadata = Metadata::new(fuel_core, sealed_block);
     let fuel_core = Arc::clone(fuel_core);
     let payload = BlockPayload::new(fuel_core, sealed_block, &metadata)?;
-<<<<<<< HEAD
     let encoded = payload.encode().await?;
 
     message_broker
-        .publish_block(payload.message_id(), encoded)
+        .publish_block(payload.message_id(), encoded.clone())
         .await?;
-=======
-    let encoded_payload = payload.encode().await?;
-    let payload_size = encoded_payload.len();
-    let publish = Publish::build()
-        .message_id(payload.message_id())
-        .payload(encoded_payload.into());
-
-    jetstream
-        .send_publish(payload.subject(), publish)
-        .await
-        .map_err(PublishError::NatsPublish)?
-        .await
-        .map_err(PublishError::NatsPublish)?;
 
     if let Some(metrics) = telemetry.base_metrics() {
-        metrics
-            .update_publisher_success_metrics(&payload.subject(), payload_size);
-    }
-
->>>>>>> 1440b757
+        metrics.update_publisher_success_metrics(
+            &payload.subject(),
+            encoded.len(),
+        );
+    }
+
     tracing::info!("New block submitted: {}", payload.block_height());
     Ok(())
 }