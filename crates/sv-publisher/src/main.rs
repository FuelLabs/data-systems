use std::sync::Arc;

use clap::Parser;
use fuel_message_broker::{MessageBroker, MessageBrokerClient};
use fuel_streams_core::types::*;
use fuel_streams_store::{
    db::{Db, DbConnectionOpts},
    record::QueryOptions,
    store::find_last_block_height,
};
use fuel_web_utils::{
    server::api::build_and_spawn_web_server,
    shutdown::{shutdown_broker_with_timeout, ShutdownController},
    telemetry::Telemetry,
};
use futures::StreamExt;
use sv_publisher::{
    cli::Cli,
    error::PublishError,
    metrics::Metrics,
<<<<<<< HEAD
    publish::{process_transactions_status_none, publish_block},
=======
    publish::publish_block,
    recover::recover_block_with_tx_status_none,
>>>>>>> 30abfc5b
    state::ServerState,
};
use tokio_util::sync::CancellationToken;

#[tokio::main]
async fn main() -> anyhow::Result<()> {
    let cli = Cli::parse();
    let config = cli.fuel_core_config;
    let fuel_core: Arc<dyn FuelCoreLike> = FuelCore::new(config).await?;
    fuel_core.start().await?;

    let db = setup_db(&cli.db_url).await?;
    let message_broker = setup_message_broker(&cli.nats_url).await?;
    let metrics = Metrics::new(None)?;
    let telemetry = Telemetry::new(Some(metrics)).await?;
    telemetry.start().await?;

    let server_state =
        ServerState::new(message_broker.clone(), Arc::clone(&telemetry));
    let server_handle =
        build_and_spawn_web_server(cli.telemetry_port, server_state).await?;

    let last_block_height = Arc::new(fuel_core.get_latest_block_height()?);
    let last_published = Arc::new(find_last_published_height(&db).await?);
    let shutdown = Arc::new(ShutdownController::new());
    shutdown.clone().spawn_signal_handler();

    tracing::info!("Last published height: {}", last_published);
    tracing::info!("Last block height: {}", last_block_height);
    tokio::select! {
        result = async {
            let recover_blocks = recover_block_with_tx_status_none(
                &db,
                &message_broker,
                &fuel_core,
                &telemetry
            );

            let historical = process_historical_blocks(
                cli.from_height.into(),
                &message_broker,
                &fuel_core,
                &last_block_height,
                &last_published,
                shutdown.token().clone(),
                &telemetry,
<<<<<<< HEAD
            );

            let recover_blocks = process_transactions_status_none(
                &db,
                &message_broker,
                &fuel_core,
                &telemetry
=======
>>>>>>> 30abfc5b
            );

            let live = process_live_blocks(
                &message_broker,
                &fuel_core,
                shutdown.token().clone(),
                &telemetry
            );

<<<<<<< HEAD
            tokio::join!(historical, recover_blocks, live)
=======
            tokio::join!(recover_blocks, historical, live)
>>>>>>> 30abfc5b
        } => {
            result.0?;
            result.1?;
            result.2?;
        }
        _ = shutdown.wait_for_shutdown() => {
            tracing::info!("Shutdown signal received, waiting for processing to complete...");
            fuel_core.stop().await;
            tracing::info!("Stopping actix server ...");
            server_handle.stop(true).await;
            tracing::info!("Actix server stopped. Goodbye!");
            shutdown_broker_with_timeout(&message_broker).await;
        }
    }

    tracing::info!("Shutdown complete");
    Ok(())
}

async fn setup_db(db_url: &str) -> Result<Db, PublishError> {
    let db = Db::new(DbConnectionOpts {
        connection_str: db_url.to_string(),
        ..Default::default()
    })
    .await?;
    Ok(db)
}

async fn setup_message_broker(
    nats_url: &str,
) -> Result<Arc<dyn MessageBroker>, PublishError> {
    let broker = MessageBrokerClient::Nats;
    let broker = broker.start(nats_url).await?;
    broker.setup().await?;
    Ok(broker)
}

async fn find_last_published_height(
    db: &Db,
) -> Result<BlockHeight, PublishError> {
    let opts = QueryOptions::default();
    let height = find_last_block_height(db, opts).await?;
    Ok(height)
}

fn get_historical_block_range(
    from_height: BlockHeight,
    last_published_height: BlockHeight,
    last_block_height: BlockHeight,
) -> Option<Vec<u64>> {
    let last_published_height = if last_published_height > from_height {
        last_published_height
    } else {
        from_height
    };

    let last_block_height = if last_block_height > from_height {
        *last_block_height
    } else {
        tracing::error!("Last block height is less than from height");
        *last_block_height
    };

    let start_height = *last_published_height + 1;
    let end_height = last_block_height;
    if start_height > end_height {
        tracing::info!("No historical blocks to process");
        return None;
    }
    let block_count = end_height - start_height + 1;
    let heights: Vec<u64> = (start_height..=end_height).collect();
    tracing::info!(
        "Processing {block_count} historical blocks from height {start_height} to {end_height}"
    );
    Some(heights)
}

fn process_historical_blocks(
    from_height: BlockHeight,
    message_broker: &Arc<dyn MessageBroker>,
    fuel_core: &Arc<dyn FuelCoreLike>,
    last_block_height: &Arc<BlockHeight>,
    last_published_height: &Arc<BlockHeight>,
    token: CancellationToken,
    telemetry: &Arc<Telemetry<Metrics>>,
) -> tokio::task::JoinHandle<()> {
    let message_broker = message_broker.clone();
    let fuel_core = fuel_core.clone();
    tokio::spawn({
        let last_published_height = *last_published_height.clone();
        let last_block_height = *last_block_height.clone();
        let telemetry = telemetry.clone();
        async move {
            let Some(heights) = get_historical_block_range(
                from_height,
                last_published_height,
                last_block_height,
            ) else {
                return;
            };
            futures::stream::iter(heights)
                .map(|height| {
                    let message_broker = message_broker.clone();
                    let fuel_core = fuel_core.clone();
                    let sealed_block =
<<<<<<< HEAD
                        fuel_core.get_sealed_block_by_height(height.into());
=======
                        fuel_core.get_sealed_block(height.into());
>>>>>>> 30abfc5b
                    let sealed_block = Arc::new(sealed_block);
                    let telemetry = telemetry.clone();
                    async move {
                        publish_block(
                            &message_broker,
                            &fuel_core,
                            &sealed_block,
                            &telemetry,
                        )
                        .await
                    }
                })
                .buffered(100)
                .take_until(token.cancelled())
                .for_each(|result| async move {
                    match result {
                        Ok(_) => {
                            tracing::debug!("Block processed successfully")
                        }
                        Err(e) => {
                            tracing::error!("Error processing block: {:?}", e)
                        }
                    }
                })
                .await;
        }
    })
}

async fn process_live_blocks(
    message_broker: &Arc<dyn MessageBroker>,
    fuel_core: &Arc<dyn FuelCoreLike>,
    token: CancellationToken,
    telemetry: &Arc<Telemetry<Metrics>>,
) -> Result<(), PublishError> {
    let mut subscription = fuel_core.blocks_subscription();

    loop {
        tokio::select! {
            _ = token.cancelled() => {
                tracing::info!("Shutdown signal received in live block processor");
                break;
            }
            result = subscription.recv() => {
                match result {
                    Ok(data) => {
                        let sealed_block = Arc::new(data.sealed_block.clone());
                        publish_block(
                            message_broker,
                            fuel_core,
                            &sealed_block,
                            telemetry,
                        )
                        .await?;
                    }
                    Err(_) => {
                        tracing::error!("Block subscription error");
                        break;
                    }
                }
            }
        }
    }

    Ok(())
}<|MERGE_RESOLUTION|>--- conflicted
+++ resolved
@@ -18,12 +18,8 @@
     cli::Cli,
     error::PublishError,
     metrics::Metrics,
-<<<<<<< HEAD
-    publish::{process_transactions_status_none, publish_block},
-=======
     publish::publish_block,
     recover::recover_block_with_tx_status_none,
->>>>>>> 30abfc5b
     state::ServerState,
 };
 use tokio_util::sync::CancellationToken;
@@ -70,16 +66,6 @@
                 &last_published,
                 shutdown.token().clone(),
                 &telemetry,
-<<<<<<< HEAD
-            );
-
-            let recover_blocks = process_transactions_status_none(
-                &db,
-                &message_broker,
-                &fuel_core,
-                &telemetry
-=======
->>>>>>> 30abfc5b
             );
 
             let live = process_live_blocks(
@@ -89,11 +75,7 @@
                 &telemetry
             );
 
-<<<<<<< HEAD
-            tokio::join!(historical, recover_blocks, live)
-=======
             tokio::join!(recover_blocks, historical, live)
->>>>>>> 30abfc5b
         } => {
             result.0?;
             result.1?;
@@ -199,11 +181,7 @@
                     let message_broker = message_broker.clone();
                     let fuel_core = fuel_core.clone();
                     let sealed_block =
-<<<<<<< HEAD
-                        fuel_core.get_sealed_block_by_height(height.into());
-=======
                         fuel_core.get_sealed_block(height.into());
->>>>>>> 30abfc5b
                     let sealed_block = Arc::new(sealed_block);
                     let telemetry = telemetry.clone();
                     async move {
