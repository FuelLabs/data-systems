[package]
name = "sv-webserver"
description = "Fuel library for streaming data from nats and storage"
authors = { workspace = true }
keywords = { workspace = true }
edition = { workspace = true }
homepage = { workspace = true }
license = { workspace = true }
repository = { workspace = true }
version = { workspace = true }
rust-version = { workspace = true }

[[bin]]
name = "sv-webserver"
path = "src/main.rs"

[dependencies]
actix-web = { workspace = true }
actix-ws = "0.3.0"
anyhow = { workspace = true }
async-nats = { workspace = true }
async-trait = { workspace = true }
clap = { workspace = true }
displaydoc = { workspace = true }
dotenvy = { workspace = true }
<<<<<<< HEAD
elasticsearch = "8.15.0-alpha.1"
fuel-message-broker = { workspace = true }
fuel-streams-core = { workspace = true, features = ["test-helpers"] }
fuel-streams-domains = { workspace = true }
fuel-streams-store = { workspace = true }
=======
fuel-data-parser = { workspace = true }
fuel-streams-core = { workspace = true, features = ["test-helpers"] }
fuel-streams-nats = { workspace = true, features = ["test-helpers"] }
fuel-streams-storage = { workspace = true, features = ["test-helpers"] }
fuel-web-utils = { workspace = true }
>>>>>>> 1440b757
futures = { workspace = true }
num_cpus = { workspace = true }
parking_lot = { version = "0.12", features = ["serde"] }
prometheus = { version = "0.13", features = ["process"] }
serde = { workspace = true }
serde_json = { workspace = true }
thiserror = "2.0"
time = { version = "0.3", features = ["serde"] }
tokio = { workspace = true }
tracing = { workspace = true }
tracing-subscriber = { version = "0.3.19", features = ["env-filter"] }
uuid = { version = "1.11.0", features = ["serde", "v4"] }
validator = { version = "0.19.0", features = ["derive"] }

[features]
default = []
test-helpers = []

[target.x86_64-unknown-linux-gnu.dependencies]
openssl = { version = "0.10.68", features = ["vendored"] }

[target.x86_64-unknown-linux-musl.dependencies]
openssl = { version = "0.10.68", features = ["vendored"] }

[target.aarch64-unknown-linux-gnu.dependencies]
openssl = { version = "0.10.68", features = ["vendored"] }

[target.aarch64-unknown-linux-musl.dependencies]
openssl = { version = "0.10.68", features = ["vendored"] }<|MERGE_RESOLUTION|>--- conflicted
+++ resolved
@@ -20,25 +20,18 @@
 anyhow = { workspace = true }
 async-nats = { workspace = true }
 async-trait = { workspace = true }
+bytes = { workspace = true }
 clap = { workspace = true }
 displaydoc = { workspace = true }
 dotenvy = { workspace = true }
-<<<<<<< HEAD
-elasticsearch = "8.15.0-alpha.1"
+fuel-data-parser = { workspace = true }
 fuel-message-broker = { workspace = true }
 fuel-streams-core = { workspace = true, features = ["test-helpers"] }
 fuel-streams-domains = { workspace = true }
 fuel-streams-store = { workspace = true }
-=======
-fuel-data-parser = { workspace = true }
-fuel-streams-core = { workspace = true, features = ["test-helpers"] }
-fuel-streams-nats = { workspace = true, features = ["test-helpers"] }
-fuel-streams-storage = { workspace = true, features = ["test-helpers"] }
 fuel-web-utils = { workspace = true }
->>>>>>> 1440b757
 futures = { workspace = true }
 num_cpus = { workspace = true }
-parking_lot = { version = "0.12", features = ["serde"] }
 prometheus = { version = "0.13", features = ["process"] }
 serde = { workspace = true }
 serde_json = { workspace = true }
@@ -49,6 +42,10 @@
 tracing-subscriber = { version = "0.3.19", features = ["env-filter"] }
 uuid = { version = "1.11.0", features = ["serde", "v4"] }
 validator = { version = "0.19.0", features = ["derive"] }
+
+# in an individual package Cargo.toml
+[package.metadata.cargo-machete]
+ignored = ["fuel-data-parser"]
 
 [features]
 default = []
