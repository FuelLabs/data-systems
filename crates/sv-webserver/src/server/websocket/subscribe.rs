--- conflicted
+++ resolved
@@ -6,11 +6,7 @@
 use fuel_streams_store::record::RecordEntity;
 use futures::StreamExt;
 
-<<<<<<< HEAD
-use super::decoder::decode_and_response;
-=======
 use super::decoder::decode_and_respond;
->>>>>>> 3b75c465
 use crate::server::{
     errors::WebsocketError,
     types::{ServerMessage, SubscriptionPayload},
@@ -99,11 +95,7 @@
 ) -> Result<(), WebsocketError> {
     while let Some(result) = sub.next().await {
         let result = result?;
-<<<<<<< HEAD
-        let payload = decode_and_response(payload.to_owned(), result).await?;
-=======
         let payload = decode_and_respond(payload.to_owned(), result).await?;
->>>>>>> 3b75c465
         ctx.send_message(session, payload).await?;
     }
 
