--- conflicted
+++ resolved
@@ -22,14 +22,10 @@
 chrono = { workspace = true }
 clap = { workspace = true }
 derive_more = { version = "1.0", features = ["full"] }
-<<<<<<< HEAD
-fuel-core = { workspace = true }
-=======
 displaydoc = { workspace = true }
 dotenvy = { workspace = true }
-elasticsearch = "8.15.0-alpha.1"
-fuel-core = { workspace = true, features = ["test-helpers"] }
->>>>>>> 8d018c3d
+elasticsearch = "8.15"
+fuel-core = { workspace = true }
 fuel-core-bin = { workspace = true }
 fuel-core-importer = { workspace = true }
 fuel-core-services = { workspace = true }
