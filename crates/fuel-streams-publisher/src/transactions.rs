--- conflicted
+++ resolved
@@ -1,5 +1,9 @@
+use std::sync::Arc;
+
+use chrono::Utc;
 use fuel_core::combined_database::CombinedDatabase;
 use fuel_core_storage::transactional::AtomicView;
+use fuel_streams::types::{Address, Block};
 use fuel_streams_core::{
     prelude::IntoSubject,
     transactions::TransactionsSubject,
@@ -15,12 +19,18 @@
 };
 use tracing::info;
 
+use crate::metrics::PublisherMetrics;
+
+#[allow(clippy::too_many_arguments)]
 pub async fn publish(
+    metrics: &Arc<PublisherMetrics>,
     chain_id: &ChainId,
     block_height: &BlockHeight,
     fuel_core_database: &CombinedDatabase,
     transactions_stream: &Stream<Transaction>,
     transactions: &[Transaction],
+    block_producer: &Address,
+    block: &Block<Transaction>,
 ) -> anyhow::Result<()> {
     let off_chain_database = fuel_core_database.off_chain().latest_view()?;
 
@@ -40,17 +50,60 @@
                 .with_height(Some(block_height.clone()))
                 .with_tx_index(Some(transaction_index));
 
-<<<<<<< HEAD
-        if let Some(transaction_id) = transaction.cached_id() {
-            info!("NATS Publisher: Publishing Transaction 0x#{transaction_id}");
-        }
-=======
         info!("NATS Publisher: Publishing Transaction 0x#{tx_id}");
->>>>>>> 39fd00fe
 
-        transactions_stream
+        let published_data_size = match transactions_stream
             .publish(&transactions_subject, transaction)
-            .await?;
+            .await
+        {
+            Ok(published_data_size) => published_data_size,
+            Err(e) => {
+                metrics.error_rates.with_label_values(&[
+                    &chain_id.to_string(),
+                    &block_producer.to_string(),
+                    TransactionsSubject::WILDCARD,
+                    &e.to_string(),
+                ]);
+                return Err(anyhow::anyhow!(e));
+            }
+        };
+
+        // update metric
+        metrics
+            .message_size_histogram
+            .with_label_values(&[
+                &chain_id.to_string(),
+                &block_producer.to_string(),
+                TransactionsSubject::WILDCARD,
+            ])
+            .observe(published_data_size as f64);
+
+        let latency = block.header().time().to_unix() - Utc::now().timestamp();
+        metrics
+            .publishing_latency_histogram
+            .with_label_values(&[
+                &chain_id.to_string(),
+                &block_producer.to_string(),
+                TransactionsSubject::WILDCARD,
+            ])
+            .observe(latency as f64);
+
+        metrics
+            .total_published_messages
+            .with_label_values(&[
+                &chain_id.to_string(),
+                &block_producer.to_string(),
+            ])
+            .inc();
+
+        metrics
+            .published_messages_throughput
+            .with_label_values(&[
+                &chain_id.to_string(),
+                &block_producer.to_string(),
+                TransactionsSubject::WILDCARD,
+            ])
+            .inc();
     }
 
     Ok(())
