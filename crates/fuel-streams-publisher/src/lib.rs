mod blocks;
mod inputs;
mod logs;
mod outputs;
mod receipts;
mod transactions;
mod utxos;

mod fuel_core;
mod packets;
mod publisher;

pub mod cli;
<<<<<<< HEAD
pub mod identifiers;
=======
pub mod elastic;
>>>>>>> 8d018c3d
pub mod metrics;
pub mod server;
pub mod shutdown;
pub mod state;
pub mod system;

use std::{env, sync::LazyLock};

use elastic::ElasticSearch;
use elasticsearch::params::Refresh;
pub use fuel_core::{FuelCore, FuelCoreLike};
use fuel_streams_core::prelude::*;
pub use publisher::{Publisher, Streams};
use sha2::{Digest, Sha256};

<<<<<<< HEAD
pub static CONCURRENCY_LIMIT: LazyLock<usize> = LazyLock::new(|| {
    env::var("CONCURRENCY_LIMIT")
        .ok()
        .and_then(|val| val.parse().ok())
        .unwrap_or(32)
});
=======
pub const FUEL_ELASTICSEARCH_PATH: &str = "fuel-data-systems";
>>>>>>> 8d018c3d

pub fn sha256(bytes: &[u8]) -> Bytes32 {
    let mut sha256 = Sha256::new();
    sha256.update(bytes);
    let bytes: [u8; 32] = sha256
        .finalize()
        .as_slice()
        .try_into()
        .expect("Must be 32 bytes");

    bytes.into()
<<<<<<< HEAD
=======
}

pub fn maybe_include_predicate_and_script_subjects(
    subjects: &mut Vec<(Box<dyn IntoSubject>, &'static str)>,
    predicate_tag: &Option<Bytes32>,
    script_tag: &Option<Bytes32>,
) {
    if let Some(predicate_tag) = predicate_tag.clone() {
        subjects.push((
            InputsByIdSubject::new()
                .with_id_kind(Some(IdentifierKind::PredicateID))
                .with_id_value(Some(predicate_tag))
                .boxed(),
            InputsByIdSubject::WILDCARD,
        ));
    }

    if let Some(script_tag) = script_tag.clone() {
        subjects.push((
            InputsByIdSubject::new()
                .with_id_kind(Some(IdentifierKind::ScriptID))
                .with_id_value(Some(script_tag))
                .boxed(),
            InputsByIdSubject::WILDCARD,
        ));
    }
}

pub async fn publish_all<S: Streamable>(
    stream: &Stream<S>,
    subjects: &[(Box<dyn IntoSubject>, &'static str)],
    payload: &S,
    metrics: &Arc<PublisherMetrics>,
    chain_id: &ChainId,
    block_producer: &Address,
) {
    for (subject, wildcard) in subjects {
        publish_with_metrics!(
            stream.publish(&**subject, payload),
            metrics,
            chain_id,
            block_producer,
            wildcard
        );
    }
}

pub async fn log_all<S: Streamable>(
    elastic_logger: &Option<Arc<ElasticSearch>>,
    subjects: &[(Box<dyn IntoSubject>, &'static str)],
    payload: &S,
) {
    if let Some(elastic_logger) = elastic_logger.as_ref() {
        for (subject, _wildcard) in subjects {
            let id = &subject.parse();
            if let Err(e) = elastic_logger
                .get_conn()
                .index(
                    FUEL_ELASTICSEARCH_PATH,
                    Some(id),
                    payload,
                    Some(Refresh::WaitFor),
                )
                .await
            {
                tracing::error!("Failed to log to ElasticSearch: {:?}", e);
            }
        }
    }
>>>>>>> 8d018c3d
}<|MERGE_RESOLUTION|>--- conflicted
+++ resolved
@@ -11,11 +11,8 @@
 mod publisher;
 
 pub mod cli;
-<<<<<<< HEAD
 pub mod identifiers;
-=======
 pub mod elastic;
->>>>>>> 8d018c3d
 pub mod metrics;
 pub mod server;
 pub mod shutdown;
@@ -31,16 +28,15 @@
 pub use publisher::{Publisher, Streams};
 use sha2::{Digest, Sha256};
 
-<<<<<<< HEAD
+
 pub static CONCURRENCY_LIMIT: LazyLock<usize> = LazyLock::new(|| {
     env::var("CONCURRENCY_LIMIT")
         .ok()
         .and_then(|val| val.parse().ok())
         .unwrap_or(32)
 });
-=======
+
 pub const FUEL_ELASTICSEARCH_PATH: &str = "fuel-data-systems";
->>>>>>> 8d018c3d
 
 pub fn sha256(bytes: &[u8]) -> Bytes32 {
     let mut sha256 = Sha256::new();
@@ -52,53 +48,6 @@
         .expect("Must be 32 bytes");
 
     bytes.into()
-<<<<<<< HEAD
-=======
-}
-
-pub fn maybe_include_predicate_and_script_subjects(
-    subjects: &mut Vec<(Box<dyn IntoSubject>, &'static str)>,
-    predicate_tag: &Option<Bytes32>,
-    script_tag: &Option<Bytes32>,
-) {
-    if let Some(predicate_tag) = predicate_tag.clone() {
-        subjects.push((
-            InputsByIdSubject::new()
-                .with_id_kind(Some(IdentifierKind::PredicateID))
-                .with_id_value(Some(predicate_tag))
-                .boxed(),
-            InputsByIdSubject::WILDCARD,
-        ));
-    }
-
-    if let Some(script_tag) = script_tag.clone() {
-        subjects.push((
-            InputsByIdSubject::new()
-                .with_id_kind(Some(IdentifierKind::ScriptID))
-                .with_id_value(Some(script_tag))
-                .boxed(),
-            InputsByIdSubject::WILDCARD,
-        ));
-    }
-}
-
-pub async fn publish_all<S: Streamable>(
-    stream: &Stream<S>,
-    subjects: &[(Box<dyn IntoSubject>, &'static str)],
-    payload: &S,
-    metrics: &Arc<PublisherMetrics>,
-    chain_id: &ChainId,
-    block_producer: &Address,
-) {
-    for (subject, wildcard) in subjects {
-        publish_with_metrics!(
-            stream.publish(&**subject, payload),
-            metrics,
-            chain_id,
-            block_producer,
-            wildcard
-        );
-    }
 }
 
 pub async fn log_all<S: Streamable>(
@@ -123,5 +72,4 @@
             }
         }
     }
->>>>>>> 8d018c3d
 }