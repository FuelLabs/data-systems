--- conflicted
+++ resolved
@@ -1,20 +1,15 @@
 mod blocks;
-<<<<<<< HEAD
+mod inputs;
 pub mod metrics;
-mod publisher;
+mod receipts;
 pub mod server;
 pub mod shutdown;
 pub mod state;
 pub mod system;
-mod transactions;
-=======
-mod inputs;
-mod receipts;
 mod transactions;
 
 mod fuel_core;
 mod publisher;
 
 pub use fuel_core::{FuelCore, FuelCoreLike};
->>>>>>> 103625b5
 pub use publisher::{Publisher, Streams};