--- conflicted
+++ resolved
@@ -5,6 +5,7 @@
 mod publisher;
 mod receipts;
 mod transactions;
+mod utxos;
 
 mod fuel_core;
 
@@ -13,13 +14,6 @@
 pub mod shutdown;
 pub mod state;
 pub mod system;
-<<<<<<< HEAD
-mod transactions;
-mod utxos;
-
-mod fuel_core;
-=======
->>>>>>> 5895a652
 
 pub use fuel_core::{FuelCore, FuelCoreLike};
 pub use publisher::{Publisher, Streams};