--- conflicted
+++ resolved
@@ -21,14 +21,6 @@
             Receipt::Log { id, .. } | Receipt::LogData { id, .. } => {
                 Some(PublishPacket::new(
                     &receipt.to_owned().into(),
-<<<<<<< HEAD
-                    LogsSubject::new()
-                        .with_block_height(Some(block_height.clone()))
-                        .with_tx_id(Some(tx_id.into()))
-                        .with_receipt_index(Some(index))
-                        .with_log_id(Some((*id).into()))
-                        .arc(),
-=======
                     LogsSubject {
                         block_height: Some(block_height.clone()),
                         tx_id: Some(tx_id.to_owned()),
@@ -36,8 +28,6 @@
                         log_id: Some((*id).into()),
                     }
                     .arc(),
-                    LogsSubject::WILDCARD,
->>>>>>> 159975d2
                 ))
             }
             _ => None,
