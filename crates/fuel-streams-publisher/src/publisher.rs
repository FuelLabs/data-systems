--- conflicted
+++ resolved
@@ -32,12 +32,7 @@
     },
     transactions::TransactionsSubject,
     types::{Address, Block, Input, Receipt, Transaction},
-    utxos::{
-        Utxo,
-        UtxosCoinSubject,
-        UtxosContractSubject,
-        UtxosMessageSubject,
-    },
+    utxos::{Utxo, UtxosSubject},
     Stream,
 };
 use futures_util::{future::try_join_all, FutureExt};
@@ -102,9 +97,7 @@
             ReceiptsReturnDataSubject::WILDCARD,
             ReceiptsTransferOutSubject::WILDCARD,
             ReceiptsScriptResultSubject::WILDCARD,
-            UtxosMessageSubject::WILDCARD,
-            UtxosCoinSubject::WILDCARD,
-            UtxosContractSubject::WILDCARD,
+            UtxosSubject::WILDCARD,
         ]
     }
 
@@ -374,19 +367,19 @@
         )
         .await?;
 
-<<<<<<< HEAD
         utxos::publish(
             &self.metrics,
             &self.streams.utxos,
             &*self.fuel_core,
             block.transactions(),
             block_producer,
-=======
+        )
+        .await?;
+
         outputs::publish(
             &self.streams.outputs,
             self.fuel_core.chain_id(),
             block.transactions(),
->>>>>>> 8548f066
         )
         .await?;
 
