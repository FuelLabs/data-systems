--- conflicted
+++ resolved
@@ -13,6 +13,7 @@
         InputsContractSubject,
         InputsMessageSubject,
     },
+    logs::LogsSubject,
     nats::{NatsClient, NatsClientOpts},
     receipts::{
         ReceiptsBurnSubject,
@@ -31,12 +32,8 @@
         ReceiptsTransferSubject,
     },
     transactions::TransactionsSubject,
-<<<<<<< HEAD
-    types::{Address, Block, Input, Receipt, Transaction},
-    utxos::{Utxo, UtxosSubject},
-=======
     types::{Address, Block, Input, Log, Receipt, Transaction},
->>>>>>> 5895a652
+    utxos::{types::Utxo, UtxosSubject},
     Stream,
 };
 use futures_util::{future::try_join_all, FutureExt};
@@ -65,11 +62,8 @@
     pub inputs: Stream<Input>,
     pub outputs: Stream<Output>,
     pub receipts: Stream<Receipt>,
-<<<<<<< HEAD
     pub utxos: Stream<Utxo>,
-=======
     pub logs: Stream<Log>,
->>>>>>> 5895a652
 }
 
 impl Streams {
@@ -80,11 +74,8 @@
             inputs: Stream::<Input>::new(nats_client).await,
             outputs: Stream::<Output>::new(nats_client).await,
             receipts: Stream::<Receipt>::new(nats_client).await,
-<<<<<<< HEAD
             utxos: Stream::<Utxo>::new(nats_client).await,
-=======
             logs: Stream::<Log>::new(nats_client).await,
->>>>>>> 5895a652
         }
     }
 
@@ -111,6 +102,7 @@
             ReceiptsTransferOutSubject::WILDCARD,
             ReceiptsScriptResultSubject::WILDCARD,
             UtxosSubject::WILDCARD,
+            LogsSubject::WILDCARD,
         ]
     }
 
@@ -123,6 +115,7 @@
             self.inputs.get_consumers_and_state().await?,
             self.receipts.get_consumers_and_state().await?,
             self.utxos.get_consumers_and_state().await?,
+            self.logs.get_consumers_and_state().await?,
         ])
     }
 
