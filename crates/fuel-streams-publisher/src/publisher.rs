--- conflicted
+++ resolved
@@ -2,12 +2,9 @@
 
 use async_nats::{jetstream::stream::State as StreamState, RequestErrorKind};
 use fuel_core::database::database_description::DatabaseHeight;
-<<<<<<< HEAD
-use fuel_core_types::fuel_tx::Output;
-=======
 use fuel_core_bin::FuelService;
 use fuel_core_importer::ImporterResult;
->>>>>>> f2a89f19
+use fuel_core_types::fuel_tx::Output;
 use fuel_streams_core::{
     blocks::BlocksSubject,
     nats::{NatsClient, NatsClientOpts},
@@ -19,20 +16,17 @@
 use tokio::sync::broadcast::error::RecvError;
 use tracing::warn;
 
-<<<<<<< HEAD
-use crate::{blocks, inputs, outputs, receipts, transactions, FuelCoreLike};
-=======
 use crate::{
     blocks,
     inputs,
     metrics::PublisherMetrics,
+    outputs,
     receipts,
     shutdown::{StopHandle, GRACEFUL_SHUTDOWN_TIMEOUT},
     transactions,
     FuelCore,
     FuelCoreLike,
 };
->>>>>>> f2a89f19
 
 #[derive(Clone, Debug)]
 /// Streams we currently support publishing to.
@@ -70,14 +64,6 @@
 
     #[cfg(feature = "test-helpers")]
     pub async fn is_empty(&self) -> bool {
-<<<<<<< HEAD
-        use fuel_streams_core::{
-            outputs::OutputsAllSubject,
-            transactions::TransactionsSubject,
-        };
-
-=======
->>>>>>> f2a89f19
         self.blocks.is_empty(BlocksSubject::WILDCARD).await
             && self
                 .transactions
