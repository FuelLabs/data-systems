use std::sync::Arc;

use fuel_core_storage::transactional::AtomicView;
use fuel_core_types::fuel_tx::{input::AsField, UtxoId};
use fuel_streams_core::{prelude::*, transactions::TransactionExt};
use rayon::prelude::*;
use tokio::task::JoinHandle;

use crate::{
    packets::{PublishError, PublishOpts, PublishPacket},
    FuelCoreLike,
};

pub fn publish_tasks(
    tx: &Transaction,
    tx_id: &Bytes32,
    stream: &Stream<Utxo>,
    opts: &Arc<PublishOpts>,
    fuel_core: &dyn FuelCoreLike,
) -> Vec<JoinHandle<Result<(), PublishError>>> {
    let packets: Vec<(UtxosSubject, Utxo)> = tx
        .inputs()
        .par_iter()
        .filter_map(|input| {
            find_utxo(
                input,
                tx_id.to_owned(),
                input.utxo_id().cloned(),
                fuel_core,
            )
        })
        .collect();

    packets
        .into_iter()
        .map(|(subject, utxo)| {
<<<<<<< HEAD
            let packet = PublishPacket::new(&utxo, subject.arc());
            packet.publish(Arc::new(stream.to_owned()), Arc::clone(opts))
=======
            let packet = PublishPacket::new(
                &utxo,
                subject.arc(),
                UtxosSubject::WILDCARD,
            );
            packet.publish(Arc::new(stream.to_owned()), opts)
>>>>>>> 159975d2
        })
        .collect()
}

fn find_utxo(
    input: &Input,
    tx_id: Bytes32,
    utxo_id: Option<UtxoId>,
    fuel_core: &dyn FuelCoreLike,
) -> Option<(UtxosSubject, Utxo)> {
    utxo_id?;
    let utxo_id = utxo_id.expect("safe to unwrap utxo");
    let on_chain_database = fuel_core
        .database()
        .on_chain()
        .latest_view()
        .expect("error getting latest view");
    match input {
        Input::Contract(c) => {
            on_chain_database.contract_latest_utxo(c.contract_id).ok()?;
            let utxo_payload = Utxo::new(
                utxo_id,
                None,
                None,
                None,
                None,
                None,
                tx_id.into_inner(),
            );
            let subject = UtxosSubject {
                utxo_type: Some(UtxoType::Contract),
                hash: Some(utxo_payload.compute_hash().into()),
            };
            Some((subject, utxo_payload))
        }
        Input::CoinSigned(c) => {
            on_chain_database.coin(&utxo_id).ok()?;
            let utxo_payload = Utxo::new(
                utxo_id,
                None,
                None,
                None,
                None,
                Some(c.amount),
                tx_id.into_inner(),
            );
            let subject = UtxosSubject {
                utxo_type: Some(UtxoType::Coin),
                hash: Some(utxo_payload.compute_hash().into()),
            };
            Some((subject, utxo_payload))
        }
        Input::CoinPredicate(c) => {
            on_chain_database.coin(&utxo_id).ok()?;
            let utxo_payload = Utxo::new(
                utxo_id,
                None,
                None,
                None,
                None,
                Some(c.amount),
                tx_id.into_inner(),
            );
            let subject = UtxosSubject {
                utxo_type: Some(UtxoType::Coin),
                hash: Some(utxo_payload.compute_hash().into()),
            };
            Some((subject, utxo_payload))
        }
        Input::MessageCoinSigned(message) => {
            let utxo_payload = Utxo::new(
                utxo_id,
                Some(message.sender),
                Some(message.recipient),
                Some(message.nonce),
                message.data.as_field().cloned(),
                Some(message.amount),
                tx_id.into_inner(),
            );
            let subject = UtxosSubject {
                utxo_type: Some(UtxoType::Message),
                hash: Some(utxo_payload.compute_hash().into()),
            };
            Some((subject, utxo_payload))
        }
        Input::MessageCoinPredicate(message) => {
            let utxo_payload = Utxo::new(
                utxo_id,
                Some(message.sender),
                Some(message.recipient),
                Some(message.nonce),
                message.data.as_field().cloned(),
                Some(message.amount),
                tx_id.into_inner(),
            );
            let subject = UtxosSubject {
                utxo_type: Some(UtxoType::Message),
                hash: Some(utxo_payload.compute_hash().into()),
            };
            Some((subject, utxo_payload))
        }
        Input::MessageDataSigned(message) => {
            let utxo_payload = Utxo::new(
                utxo_id,
                Some(message.sender),
                Some(message.recipient),
                Some(message.nonce),
                message.data.as_field().cloned(),
                Some(message.amount),
                tx_id.into_inner(),
            );
            let subject = UtxosSubject {
                utxo_type: Some(UtxoType::Message),
                hash: Some(utxo_payload.compute_hash().into()),
            };
            Some((subject, utxo_payload))
        }
        Input::MessageDataPredicate(message) => {
            let utxo_payload = Utxo::new(
                utxo_id,
                Some(message.sender),
                Some(message.recipient),
                Some(message.nonce),
                message.data.as_field().cloned(),
                Some(message.amount),
                tx_id.into_inner(),
            );
            let subject = UtxosSubject {
                utxo_type: Some(UtxoType::Message),
                hash: Some(utxo_payload.compute_hash().into()),
            };
            Some((subject, utxo_payload))
        }
    }
}<|MERGE_RESOLUTION|>--- conflicted
+++ resolved
@@ -34,17 +34,8 @@
     packets
         .into_iter()
         .map(|(subject, utxo)| {
-<<<<<<< HEAD
             let packet = PublishPacket::new(&utxo, subject.arc());
-            packet.publish(Arc::new(stream.to_owned()), Arc::clone(opts))
-=======
-            let packet = PublishPacket::new(
-                &utxo,
-                subject.arc(),
-                UtxosSubject::WILDCARD,
-            );
             packet.publish(Arc::new(stream.to_owned()), opts)
->>>>>>> 159975d2
         })
         .collect()
 }
