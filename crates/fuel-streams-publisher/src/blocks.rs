--- conflicted
+++ resolved
@@ -3,7 +3,7 @@
 use fuel_streams_core::prelude::*;
 use tokio::task::JoinHandle;
 
-<<<<<<< HEAD
+
 use crate::packets::{PublishError, PublishOpts, PublishPacket};
 
 pub fn publish_task(
@@ -20,45 +20,6 @@
             .with_producer(Some(block_producer))
             .arc(),
         BlocksSubject::WILDCARD,
-=======
-use crate::{
-    elastic::ElasticSearch,
-    log_all,
-    metrics::PublisherMetrics,
-    publish_with_metrics,
-    FuelCoreLike,
-};
-
-pub async fn publish(
-    elastic_logger: &Option<Arc<ElasticSearch>>,
-    metrics: &Arc<PublisherMetrics>,
-    fuel_core: &dyn FuelCoreLike,
-    blocks_stream: &Stream<Block>,
-    block: &Block<Transaction>,
-    block_producer: &Address,
-) -> anyhow::Result<()> {
-    let chain_id = fuel_core.chain_id();
-    let block_height: BlockHeight = block.header().consensus().height.into();
-    let block_subject: BlocksSubject = BlocksSubject::new()
-        .with_height(Some(block_height.clone()))
-        .with_producer(Some(block_producer.clone()));
-
-    info!("NATS Publisher: Publishing Block #{block_height}");
-
-    log_all(
-        elastic_logger,
-        &[(block_subject.clone().boxed(), BlocksSubject::WILDCARD)],
-        block,
-    )
-    .await;
-
-    publish_with_metrics!(
-        blocks_stream.publish(&block_subject, block),
-        metrics,
-        chain_id,
-        block_producer,
-        BlocksSubject::WILDCARD
->>>>>>> 8d018c3d
     );
 
     packet.publish(Arc::clone(&stream), Arc::clone(opts))
