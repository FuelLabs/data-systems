--- conflicted
+++ resolved
@@ -14,19 +14,11 @@
     let block_producer = (*opts.block_producer).clone();
     let packet = PublishPacket::new(
         block,
-<<<<<<< HEAD
-        BlocksSubject::new()
-            .with_height(Some(block_height))
-            .with_producer(Some(block_producer))
-            .arc(),
-=======
         BlocksSubject {
             height: Some(block_height),
             producer: Some(block_producer),
         }
         .arc(),
-        BlocksSubject::WILDCARD,
->>>>>>> 159975d2
     );
 
     packet.publish(Arc::clone(&stream), opts)
