--- conflicted
+++ resolved
@@ -1,14 +1,8 @@
-//! This binary subscribes to events emitted from a Fuel client or node
-//! to publish streams that can consumed via the `fuel-streams` SDK.
-use std::{net::ToSocketAddrs, sync::Arc};
-
 use clap::Parser;
-use fuel_core_bin::{cli::run as fuel_core_cli, FuelService};
 use fuel_streams_publisher::{
     cli::Cli,
     publisher_shutdown::ShutdownController,
     server::create_web_server,
-<<<<<<< HEAD
     server_state::ServerState,
     telemetry::Telemetry,
     FuelCore,
@@ -27,131 +21,30 @@
     telemetry.start().await?;
 
     let publisher = fuel_streams_publisher::Publisher::new(
-=======
-    state::SharedState,
-    system::System,
-    PUBLISHER_MAX_THREADS,
-};
-use parking_lot::RwLock;
-use tokio::sync::mpsc;
-
-#[derive(Debug)]
-enum RuntimeMessage {
-    FuelCoreStarted,
-    FuelCoreError(String),
-    PublisherStopped,
-}
-
-async fn setup_fuel_core(
-    config: &fuel_core_cli::Command,
-) -> anyhow::Result<Arc<FuelService>> {
-    let (tx, mut rx) = mpsc::channel::<RuntimeMessage>(100);
-    let service = fuel_core_cli::get_service(config.to_owned()).await?;
-    let fuel_core = Arc::new(service);
-    let fuel_core_clone = Arc::clone(&fuel_core);
-
-    tokio::spawn(async move {
-        let result = fuel_core_clone.start_and_await().await;
-        let message = match result {
-            Ok(_) => RuntimeMessage::FuelCoreStarted,
-            Err(e) => RuntimeMessage::FuelCoreError(e.to_string()),
-        };
-
-        if let Err(e) = tx.send(message).await {
-            tracing::error!("Failed to send runtime message: {}", e);
-        }
-    });
-
-    // Wait for fuel core to start
-    match rx.recv().await.ok_or_else(|| {
-        anyhow::anyhow!("Fuel core communication channel closed")
-    })? {
-        RuntimeMessage::FuelCoreStarted => {
-            tracing::info!("Fuel core started successfully");
-            Ok(fuel_core)
-        }
-        RuntimeMessage::FuelCoreError(err) => {
-            Err(anyhow::anyhow!("Fuel core failed to start: {}", err))
-        }
-        msg => Err(anyhow::anyhow!(
-            "Unexpected message from fuel core: {:?}",
-            msg
-        )),
-    }
-}
-
-async fn setup_publisher(
-    cli: &Cli,
-    fuel_core: Arc<FuelService>,
-) -> anyhow::Result<(SharedState, mpsc::Receiver<RuntimeMessage>)> {
-    let system = Arc::new(RwLock::new(System::new().await));
-    let monitoring_system = Arc::clone(&system);
-    tokio::spawn(async move {
-        System::monitor(&monitoring_system, Duration::from_secs(2)).await;
-    });
-
-    let state = SharedState::new(
->>>>>>> 890d739e
         Arc::clone(&fuel_core),
         &cli.nats_url,
         telemetry.clone(),
     )
     .await?;
 
-<<<<<<< HEAD
     let state = ServerState::new(publisher.clone()).await;
-=======
-    let (tx, rx) = mpsc::channel::<RuntimeMessage>(100);
-    let cli = cli.clone();
-
-    tokio::spawn({
-        let state = state.clone();
-        async move {
-            let publisher = fuel_streams_publisher::Publisher::new(
-                state.fuel_service.clone(),
-                &cli.nats_url,
-                cli.use_elastic_logging,
-                state.metrics.clone(),
-                state.streams.clone(),
-            )
-            .await?;
-
-            match publisher.run().await {
-                Ok(_) => tracing::info!("Publisher completed successfully"),
-                Err(err) => tracing::error!("Publisher error: {:?}", err),
-            }
-
-            if let Err(e) = tx.send(RuntimeMessage::PublisherStopped).await {
-                tracing::error!("Failed to send shutdown signal: {}", e);
-            }
-
-            Ok::<(), anyhow::Error>(())
-        }
-    });
->>>>>>> 890d739e
-
-    Ok((state, rx))
-}
-
-async fn setup_server(
-    cli: &Cli,
-    state: SharedState,
-) -> anyhow::Result<actix_web::dev::ServerHandle> {
+    // create the actix webserver
     let server_addr = cli
         .server_addr
         .to_socket_addrs()?
         .next()
         .expect("Must be valid server address");
-
     let server = create_web_server(state, server_addr)?;
+    // get server handle
     let server_handle = server.handle();
+    // spawn the server in the background
     tokio::spawn(async move {
         if let Err(err) = server.await {
             tracing::error!("Actix Web server error: {:?}", err);
         }
     });
+    tracing::info!("Publisher started.");
 
-<<<<<<< HEAD
     let shutdown_controller = ShutdownController::new().arc();
     let shutdown_token = shutdown_controller.get_token();
     ShutdownController::spawn_signal_listener(shutdown_controller);
@@ -161,64 +54,11 @@
         tracing::error!("Publisher encountered an error: {:?}", err);
     }
     tracing::info!("Publisher stopped");
-=======
-    Ok(server_handle)
-}
 
-fn main() -> anyhow::Result<()> {
-    fuel_core_bin::cli::init_logging();
-    let cli = Cli::parse();
-    let publisher_threads = *PUBLISHER_MAX_THREADS;
-
-    println!("Publisher threads: {}", publisher_threads);
-
-    let fuel_core_runtime = tokio::runtime::Runtime::new()?;
-    let fuel_core = fuel_core_runtime
-        .block_on(async { setup_fuel_core(&cli.fuel_core_config).await })?;
-
-    let runtime = tokio::runtime::Builder::new_multi_thread()
-        .worker_threads(publisher_threads)
-        .max_blocking_threads(publisher_threads * 2)
-        .enable_all()
-        .build()?;
-
-    runtime.block_on(async {
-        let (state, mut publisher_rx) =
-            setup_publisher(&cli, fuel_core).await?;
-        let server_handle = setup_server(&cli, state).await?;
-
-        tracing::info!("Publisher started.");
-
-        // Wait for shutdown
-        match publisher_rx.recv().await.ok_or_else(|| {
-            anyhow::anyhow!("Publisher channel closed unexpectedly")
-        })? {
-            RuntimeMessage::PublisherStopped => {
-                tracing::info!("Publisher stopped");
-            }
-            msg => {
-                tracing::error!(
-                    "Unexpected message during shutdown: {:?}",
-                    msg
-                );
-                return Err(anyhow::anyhow!(
-                    "Unexpected shutdown message: {:?}",
-                    msg
-                ));
-            }
-        }
-
-        // Cleanup
-        tracing::info!("Stopping actix server ...");
-        server_handle.stop(true).await;
-        tracing::info!("Actix server stopped. Goodbye!");
->>>>>>> 890d739e
-
-        Ok(())
-    })?;
-
-    drop(runtime);
-    drop(fuel_core_runtime);
+    // Await the Actix server shutdown
+    tracing::info!("Stopping actix server ...");
+    server_handle.stop(true).await;
+    tracing::info!("Actix server stopped. Goodbye!");
 
     Ok(())
 }