//! This binary subscribes to events emitted from a Fuel client or node
//! to publish streams that can consumed via the `fuel-streams` SDK.
use std::{
    net::{SocketAddr, ToSocketAddrs},
    sync::Arc,
};

use actix_web::{web, App, HttpServer};
use clap::Parser;
<<<<<<< HEAD
use fuel_core_services::Service;
use fuel_streams_publisher::state::SharedState;
=======
>>>>>>> 998f75c3

/// CLI structure for parsing command-line arguments.
///
/// - `nats_url`: The URL of the NATS server to connect to.
/// - `fuel_core_config`: Configuration for the Fuel Core service, parsed using a flattened command.
#[derive(Parser)]
pub struct Cli {
    #[arg(
        long,
        value_name = "URL",
        env = "NATS_URL",
        default_value = "localhost:4222"
    )]
    nats_url: String,
    /// Flattened command structure for Fuel Core configuration.
    #[command(flatten)]
    fuel_core_config: fuel_core_bin::cli::run::Command,
    #[arg(
        long,
        value_name = "ADDR",
        env = "SERVER_ADDR",
        default_value = "127.0.0.1:8080",
        help = "Address for the Actix Web server to bind to."
    )]
    server_addr: SocketAddr,
}

#[tokio::main]
async fn main() -> anyhow::Result<()> {
    fuel_core_bin::cli::init_logging();

    let cli = Cli::parse();

<<<<<<< HEAD
    // create the fuel core service
    let fuel_core = fuel_core_bin::cli::run::get_service(cli.fuel_core_config)?;
    let fuel_core = Arc::new(fuel_core);
=======
    let fuel_core =
        fuel_core_bin::cli::run::get_service(cli.fuel_core_config).await?;
>>>>>>> 998f75c3

    // start the fuel core in the background
    fuel_core.start()?;

    // create a common shared state between actix and publisher
    let state = SharedState {
        fuel_service: Arc::clone(&fuel_core),
    };

    fuel_core
        .start_and_await()
        .await
        .expect("Fuel core service startup failed");

    let publisher = fuel_streams_publisher::Publisher::new(
        state.fuel_service.clone(),
        &cli.nats_url,
    )
    .await?;
    tracing::info!("Publisher started, awaiting shutdown signal...");

    // create the actix webserver
    let actix_server_addr = cli
        .server_addr
        .to_socket_addrs()?
        .nth(0)
        .ok_or_else(|| anyhow::anyhow!("Missing server address"))?;
    let server = HttpServer::new(move || {
        App::new()
            .app_data(web::Data::new(state.clone()))
            .route(
                "/health",
                web::get().to(|state: web::Data<SharedState>| async move {
                    state.health_check().await
                }),
            )
            .route(
                "/metrics",
                web::get().to(|state: web::Data<SharedState>| async move {
                    state.metrics().await
                }),
            )
    })
    .bind(actix_server_addr)?
    .workers(4)
    .shutdown_timeout(20)
    .run();

    // get actix server handle
    let server_handle = server.handle();

    // spawn the server in the background
    tokio::spawn(async move {
        if let Err(err) = server.await {
            tracing::error!("Actix Web server error: {:?}", err);
        }
    });

    // run publisher until shutdown signal intercepted
    if let Err(err) = publisher.run().await {
        tracing::error!("Publisher encountered an error: {:?}", err);
    }
    tracing::info!("Publisher stopped");

    // Await the Actix server shutdown
    tracing::info!("Stopping actix server ...");
    server_handle.stop(true).await;

    tracing::info!("Actix server stopped. Goodbye!");

    Ok(())
}<|MERGE_RESOLUTION|>--- conflicted
+++ resolved
@@ -7,11 +7,7 @@
 
 use actix_web::{web, App, HttpServer};
 use clap::Parser;
-<<<<<<< HEAD
-use fuel_core_services::Service;
 use fuel_streams_publisher::state::SharedState;
-=======
->>>>>>> 998f75c3
 
 /// CLI structure for parsing command-line arguments.
 ///
@@ -45,17 +41,16 @@
 
     let cli = Cli::parse();
 
-<<<<<<< HEAD
     // create the fuel core service
-    let fuel_core = fuel_core_bin::cli::run::get_service(cli.fuel_core_config)?;
-    let fuel_core = Arc::new(fuel_core);
-=======
     let fuel_core =
         fuel_core_bin::cli::run::get_service(cli.fuel_core_config).await?;
->>>>>>> 998f75c3
+    let fuel_core = Arc::new(fuel_core);
 
     // start the fuel core in the background
-    fuel_core.start()?;
+    fuel_core
+        .start_and_await()
+        .await
+        .expect("Fuel core service startup failed");
 
     // create a common shared state between actix and publisher
     let state = SharedState {
@@ -78,7 +73,7 @@
     let actix_server_addr = cli
         .server_addr
         .to_socket_addrs()?
-        .nth(0)
+        .next()
         .ok_or_else(|| anyhow::anyhow!("Missing server address"))?;
     let server = HttpServer::new(move || {
         App::new()
