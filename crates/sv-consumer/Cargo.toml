[package]
name = "sv-consumer"
description = "Service that consumers new blocks from the emitter"
authors = { workspace = true }
keywords = { workspace = true }
edition = { workspace = true }
homepage = { workspace = true }
license = { workspace = true }
repository = { workspace = true }
version = { workspace = true }
rust-version = { workspace = true }
publish = false

[[bin]]
name = "sv-consumer"
path = "src/main.rs"

[dependencies]
anyhow = { workspace = true }
<<<<<<< HEAD
bincode = { workspace = true }
=======
async-nats = { workspace = true }
async-trait = { workspace = true }
>>>>>>> 1440b757
clap = { workspace = true }
dotenvy = { workspace = true }
fuel-core = { workspace = true, default-features = false, features = ["p2p", "relayer", "rocksdb"] }
fuel-message-broker = { workspace = true }
fuel-streams-core = { workspace = true, features = ["test-helpers"] }
fuel-streams-executors = { workspace = true, features = ["test-helpers"] }
<<<<<<< HEAD
fuel-streams-store = { workspace = true }
futures = { workspace = true }
hex = { workspace = true }
num_cpus = { workspace = true }
sv-publisher = { workspace = true }
=======
fuel-web-utils = { workspace = true }
futures = { workspace = true }
hex = { workspace = true }
num_cpus = { workspace = true }
prometheus = { version = "0.13", features = ["process"] }
serde = { workspace = true }
serde_json = { workspace = true }
>>>>>>> 1440b757
thiserror = { workspace = true }
tokio = { workspace = true }
tokio-util = "0.7.13"
tracing = { workspace = true }
tracing-subscriber = { workspace = true, features = ["local-time"] }

[features]
default = []
test-helpers = []

[target.x86_64-unknown-linux-gnu.dependencies]
openssl = { version = "0.10.68", features = ["vendored"] }

[target.x86_64-unknown-linux-musl.dependencies]
openssl = { version = "0.10.68", features = ["vendored"] }

[target.aarch64-unknown-linux-gnu.dependencies]
openssl = { version = "0.10.68", features = ["vendored"] }

[target.aarch64-unknown-linux-musl.dependencies]
openssl = { version = "0.10.68", features = ["vendored"] }<|MERGE_RESOLUTION|>--- conflicted
+++ resolved
@@ -17,25 +17,16 @@
 
 [dependencies]
 anyhow = { workspace = true }
-<<<<<<< HEAD
-bincode = { workspace = true }
-=======
 async-nats = { workspace = true }
 async-trait = { workspace = true }
->>>>>>> 1440b757
+bincode = { workspace = true }
 clap = { workspace = true }
 dotenvy = { workspace = true }
 fuel-core = { workspace = true, default-features = false, features = ["p2p", "relayer", "rocksdb"] }
 fuel-message-broker = { workspace = true }
 fuel-streams-core = { workspace = true, features = ["test-helpers"] }
 fuel-streams-executors = { workspace = true, features = ["test-helpers"] }
-<<<<<<< HEAD
 fuel-streams-store = { workspace = true }
-futures = { workspace = true }
-hex = { workspace = true }
-num_cpus = { workspace = true }
-sv-publisher = { workspace = true }
-=======
 fuel-web-utils = { workspace = true }
 futures = { workspace = true }
 hex = { workspace = true }
@@ -43,7 +34,6 @@
 prometheus = { version = "0.13", features = ["process"] }
 serde = { workspace = true }
 serde_json = { workspace = true }
->>>>>>> 1440b757
 thiserror = { workspace = true }
 tokio = { workspace = true }
 tokio-util = "0.7.13"
