--- conflicted
+++ resolved
@@ -54,11 +54,7 @@
     pub input_index: Option<i32>,
     pub input_type: Option<InputType>,
     pub block_height: Option<BlockHeight>,
-<<<<<<< HEAD
-    pub owner_id: Option<String>,  // for coin inputs
-=======
     pub owner_id: Option<Address>, // for coin inputs
->>>>>>> 31aec288
     pub asset_id: Option<AssetId>, // for coin inputs
     pub contract_id: Option<ContractId>, // for contract inputs
     pub sender_address: Option<Address>, // for message inputs
@@ -67,17 +63,16 @@
     pub before: Option<i32>,
     pub first: Option<i32>,
     pub last: Option<i32>,
-    pub address: Option<Address>,
+    pub address: Option<Address>, // for the accounts endpoint
 }
 
 impl InputsQuery {
-<<<<<<< HEAD
+    pub fn set_address(&mut self, address: &str) {
+        self.address = Some(Address::from(address));
+    }
+
     pub fn set_contract_id(&mut self, contract_id: &str) {
         self.contract_id = Some(ContractId::from(contract_id));
-=======
-    pub fn set_address(&mut self, address: &str) {
-        self.address = Some(Address::from(address));
->>>>>>> 31aec288
     }
 
     pub fn set_block_height(&mut self, height: u64) {
@@ -284,7 +279,7 @@
         "0x0404040404040404040404040404040404040404040404040404040404040404";
     const TEST_ADDRESS: &str =
         "0x0505050505050505050505050505050505050505050505050505050505050505";
-    const ASSET_ID: &str =
+    const _ASSET_ID: &str =
         "0x0606060606060606060606060606060606060606060606060606060606060606";
 
     #[test]
@@ -305,7 +300,7 @@
             before: None,
             first: None,
             last: None,
-            address: Some(Address::from(ASSET_ID)),
+            address: None,
         };
 
         assert_eq!(
@@ -330,7 +325,7 @@
             before: None,
             first: Some(FIRST_POINTER),
             last: None,
-            address: Some(Address::from(ASSET_ID)),
+            address: None,
         };
 
         assert_eq!(
@@ -355,7 +350,7 @@
             before: None,
             first: None,
             last: Some(LAST_POINTER),
-            address: Some(Address::from(ASSET_ID)),
+            address: None,
         };
 
         assert_eq!(
@@ -380,7 +375,7 @@
             before: Some(BEFORE_POINTER),
             first: Some(FIRST_POINTER),
             last: None,
-            address: Some(Address::from(ASSET_ID)),
+            address: None,
         };
 
         assert_eq!(
@@ -405,7 +400,7 @@
             before: None,
             first: None,
             last: None,
-            address: Some(Address::from(ASSET_ID)),
+            address: None,
         };
 
         assert_eq!(
