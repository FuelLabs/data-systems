--- conflicted
+++ resolved
@@ -49,22 +49,17 @@
     pub before: Option<i32>,
     pub first: Option<i32>,
     pub last: Option<i32>,
-<<<<<<< HEAD
-    // TODO: double-check
-    pub contract_id: Option<ContractId>,
-}
-
-impl TransactionsQuery {
-    pub fn set_contract_id(&mut self, contract_id: &str) {
-        self.contract_id = Some(ContractId::from(contract_id));
-=======
-    pub address: Option<Address>,
+    pub contract_id: Option<ContractId>, // TODO: for the contracts endpoint
+    pub address: Option<Address>,        // for the accounts endpoint
 }
 
 impl TransactionsQuery {
     pub fn set_address(&mut self, address: &str) {
         self.address = Some(Address::from(address));
->>>>>>> 31aec288
+    }
+
+    pub fn set_contract_id(&mut self, contract_id: &str) {
+        self.contract_id = Some(ContractId::from(contract_id));
     }
 
     pub fn set_block_height(&mut self, height: u64) {
@@ -217,6 +212,7 @@
             first: None,
             last: None,
             address: None,
+            contract_id: None,
         };
 
         assert_eq!(
@@ -237,6 +233,7 @@
             first: Some(FIRST_POINTER),
             last: None,
             address: None,
+            contract_id: None,
         };
 
         assert_eq!(
@@ -257,6 +254,7 @@
             first: None,
             last: Some(LAST_POINTER),
             address: None,
+            contract_id: None,
         };
 
         assert_eq!(
@@ -277,6 +275,7 @@
             first: Some(FIRST_POINTER),
             last: None,
             address: None,
+            contract_id: None,
         };
 
         assert_eq!(
@@ -297,6 +296,7 @@
             first: None,
             last: None,
             address: None,
+            contract_id: None,
         };
 
         assert_eq!(
