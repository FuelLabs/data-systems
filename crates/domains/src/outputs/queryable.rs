--- conflicted
+++ resolved
@@ -57,17 +57,16 @@
     pub before: Option<i32>,
     pub first: Option<i32>,
     pub last: Option<i32>,
-    pub address: Option<Address>,
+    pub address: Option<Address>, // for the accounts endpoint
 }
 
 impl OutputsQuery {
-<<<<<<< HEAD
+    pub fn set_address(&mut self, address: &str) {
+        self.address = Some(Address::from(address));
+    }
+
     pub fn set_contract_id(&mut self, contract_id: &str) {
         self.contract_id = Some(ContractId::from(contract_id));
-=======
-    pub fn set_address(&mut self, address: &str) {
-        self.address = Some(Address::from(address));
->>>>>>> 31aec288
     }
 
     pub fn set_block_height(&mut self, height: u64) {
