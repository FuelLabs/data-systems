allow-dbg-in-tests = true
allow-expect-in-tests = true
allow-print-in-tests = true
allow-unwrap-in-tests = true
disallowed-macros = [
  # https://github.com/FuelLabs/fuel-core/issues/1327
  # https://docs.rs/log/latest/log/#macros
  { reason = "Use tracing instead of log", path = "log::debug" },
  { reason = "Use tracing instead of log", path = "log::error" },
  { reason = "Use tracing instead of log", path = "log::info" },
  { reason = "Use tracing instead of log", path = "log::log" },
  { reason = "Use tracing instead of log", path = "log::log_enabled" },
  { reason = "Use tracing instead of log", path = "log::trace" },
  { reason = "Use tracing instead of log", path = "log::warn" },
  { reason = "Use tracing instead of log", path = "tracing::log::debug" },
  { reason = "Use tracing instead of log", path = "tracing::log::error" },
  { reason = "Use tracing instead of log", path = "tracing::log::info" },
  { reason = "Use tracing instead of log", path = "tracing::log::log" },
  { reason = "Use tracing instead of log", path = "tracing::log::log_enabled" },
  { reason = "Use tracing instead of log", path = "tracing::log::trace" },
  { reason = "Use tracing instead of log", path = "tracing::log::warn" },
<<<<<<< HEAD
=======

  { reason = "Do not commit TODOs in code", path = "std::todo" },
  { reason = "Do not commit debug prints", path = "std::dbg" },
  { reason = "Do not commit unimplemented blocks", path = "std::unimplemented" },

  # Enforce pretty_assertions in tests
  { reason = "Use pretty_assertions::assert_eq instead", path = "std::assert_eq" },
  { reason = "Use pretty_assertions::assert_ne instead", path = "std::assert_ne" },
>>>>>>> 30abfc5b
]
disallowed-methods = [
  { path = "std::iter::Iterator::for_each", reason = "prefer `for` for side-effects" },
  { path = "std::iter::Iterator::try_for_each", reason = "prefer `for` for side-effects" },
  { path = "std::option::Option::map_or", reason = "prefer `map(..).unwrap_or(..)` for legibility" },
  { path = "std::option::Option::map_or_else", reason = "prefer `map(..).unwrap_or_else(..)` for legibility" },
  { path = "std::result::Result::map_or", reason = "prefer `map(..).unwrap_or(..)` for legibility" },
  { path = "std::result::Result::map_or_else", reason = "prefer `map(..).unwrap_or_else(..)` for legibility" },
]<|MERGE_RESOLUTION|>--- conflicted
+++ resolved
@@ -19,8 +19,6 @@
   { reason = "Use tracing instead of log", path = "tracing::log::log_enabled" },
   { reason = "Use tracing instead of log", path = "tracing::log::trace" },
   { reason = "Use tracing instead of log", path = "tracing::log::warn" },
-<<<<<<< HEAD
-=======
 
   { reason = "Do not commit TODOs in code", path = "std::todo" },
   { reason = "Do not commit debug prints", path = "std::dbg" },
@@ -29,7 +27,6 @@
   # Enforce pretty_assertions in tests
   { reason = "Use pretty_assertions::assert_eq instead", path = "std::assert_eq" },
   { reason = "Use pretty_assertions::assert_ne instead", path = "std::assert_ne" },
->>>>>>> 30abfc5b
 ]
 disallowed-methods = [
   { path = "std::iter::Iterator::for_each", reason = "prefer `for` for side-effects" },
